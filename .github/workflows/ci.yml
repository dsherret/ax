name: ci

on: [push, pull_request]

concurrency:
  group: '${{ github.workflow }}-${{ github.event.pull_request.number || github.ref }}'
  cancel-in-progress: true

jobs:
  deno:
    name: dax-${{ matrix.os }}
    if: |
      github.event_name == 'push' ||
      !startsWith(github.event.pull_request.head.label, 'dsherret:')
    runs-on: ${{ matrix.os }}
    timeout-minutes: 30
    strategy:
      matrix:
        os: [ubuntu-latest, macOS-latest, windows-latest]

    steps:
      - uses: actions/checkout@v4

      - name: Install deno
        uses: denoland/setup-deno@v1
<<<<<<< HEAD
        version: canary
=======
        with:
          deno-version: canary
>>>>>>> fe639639

      - uses: dprint/check@v2.1
        if: runner.os == 'Linux'

      - name: lint
        if: runner.os == 'Linux'
        run: deno lint

      - name: test
        run: deno test -A

      - name: Get tag version
        if: startsWith(github.ref, 'refs/tags/') && runner.os == 'Linux'
        id: get_tag_version
        run: echo TAG_VERSION=${GITHUB_REF/refs\/tags\//} >> $GITHUB_OUTPUT
      - uses: actions/setup-node@v4
        with:
          node-version: '20.x'
          registry-url: 'https://registry.npmjs.org'
      - name: npm build
        run: deno run -A ./scripts/build_npm.ts ${{steps.get_tag_version.outputs.TAG_VERSION}}

      - name: npm publish
        if: startsWith(github.ref, 'refs/tags/') && runner.os == 'Linux'
        env:
          NODE_AUTH_TOKEN: ${{ secrets.NPM_TOKEN }}
        run: cd npm && npm publish

jobs:
  jsr:
    runs-on: ubuntu-latest
    permissions:
      contents: read
      id-token: write
    steps:
      - uses: actions/checkout@v4
      - name: Install deno
          uses: denoland/setup-deno@v1
          version: canary
      - name: Publish to JSR on tag
        run: deno run -A jsr:@david/publish-on-tag@0.1.3<|MERGE_RESOLUTION|>--- conflicted
+++ resolved
@@ -23,12 +23,8 @@
 
       - name: Install deno
         uses: denoland/setup-deno@v1
-<<<<<<< HEAD
-        version: canary
-=======
         with:
           deno-version: canary
->>>>>>> fe639639
 
       - uses: dprint/check@v2.1
         if: runner.os == 'Linux'
