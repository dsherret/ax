--- conflicted
+++ resolved
@@ -24,15 +24,6 @@
       "jsr:@std/internal@^1.0.2": "jsr:@std/internal@1.0.2",
       "jsr:@std/io@0.221": "jsr:@std/io@0.221.0",
       "jsr:@std/io@^0.221.0": "jsr:@std/io@0.221.0",
-<<<<<<< HEAD
-      "jsr:@std/path@0.221.0": "jsr:@std/path@0.221.0",
-      "jsr:@std/path@^0.218.2": "jsr:@std/path@0.218.2",
-      "jsr:@std/path@^0.221.0": "jsr:@std/path@0.221.0",
-      "jsr:@std/streams@0.221.0": "jsr:@std/streams@0.221.0",
-      "npm:@ts-morph/bootstrap@0.22": "npm:@ts-morph/bootstrap@0.22.0",
-      "npm:@types/node": "npm:@types/node@18.16.19",
-      "npm:code-block-writer@^13.0.1": "npm:code-block-writer@13.0.1",
-=======
       "jsr:@std/io@^0.223": "jsr:@std/io@0.223.0",
       "jsr:@std/path@1": "jsr:@std/path@1.0.3",
       "jsr:@std/path@1.0.0-rc.1": "jsr:@std/path@1.0.0-rc.1",
@@ -44,7 +35,6 @@
       "jsr:@ts-morph/bootstrap@^0.24.0": "jsr:@ts-morph/bootstrap@0.24.0",
       "jsr:@ts-morph/common@^0.24.0": "jsr:@ts-morph/common@0.24.0",
       "npm:@types/node": "npm:@types/node@18.16.19",
->>>>>>> c617d514
       "npm:esbuild@0.20.0": "npm:esbuild@0.20.0"
     },
     "jsr": {
@@ -278,66 +268,8 @@
         "integrity": "sha512-NgJnesu1RtWihtTtXGFMU5YSE6JyyHPMxCwBZK7a6/8d31GuSo9l0Ss7w1Jw5QnKUawG6UEehs883kcXf5fYwg==",
         "dependencies": {}
       },
-<<<<<<< HEAD
-      "@nodelib/fs.scandir@2.1.5": {
-        "integrity": "sha512-vq24Bq3ym5HEQm2NKCr3yXDwjc7vTsEThRDnkp2DK9p1uqLR+DHurm/NOTo0KG7HYHU7eppKZj3MyqYuMBf62g==",
-        "dependencies": {
-          "@nodelib/fs.stat": "@nodelib/fs.stat@2.0.5",
-          "run-parallel": "run-parallel@1.2.0"
-        }
-      },
-      "@nodelib/fs.stat@2.0.5": {
-        "integrity": "sha512-RkhPPp2zrqDAQA/2jNhnztcPAlv64XdhIp7a7454A5ovI7Bukxgt7MX7udwAu3zg1DcpPU0rz3VV1SeaqvY4+A==",
-        "dependencies": {}
-      },
-      "@nodelib/fs.walk@1.2.8": {
-        "integrity": "sha512-oGB+UxlgWcgQkgwo8GcEGwemoTFt3FIO9ababBmaGwXIoBKZ+GTy0pP185beGg7Llih/NSHSV2XAs1lnznocSg==",
-        "dependencies": {
-          "@nodelib/fs.scandir": "@nodelib/fs.scandir@2.1.5",
-          "fastq": "fastq@1.17.1"
-        }
-      },
-      "@ts-morph/bootstrap@0.22.0": {
-        "integrity": "sha512-MI5q7pid4swAlE2lcHwHRa6rcjoIMyT6fy8uuZm8BGg7DHGi/H5bQ0GMZzbk3N0r/LfStMdOYPkl+3IwvfIQ2g==",
-        "dependencies": {
-          "@ts-morph/common": "@ts-morph/common@0.22.0"
-        }
-      },
-      "@ts-morph/common@0.22.0": {
-        "integrity": "sha512-HqNBuV/oIlMKdkLshXd1zKBqNQCsuPEsgQOkfFQ/eUKjRlwndXW1AjN9LVkBEIukm00gGXSRmfkl0Wv5VXLnlw==",
-        "dependencies": {
-          "fast-glob": "fast-glob@3.3.2",
-          "minimatch": "minimatch@9.0.3",
-          "mkdirp": "mkdirp@3.0.1",
-          "path-browserify": "path-browserify@1.0.1"
-        }
-      },
       "@types/node@18.16.19": {
         "integrity": "sha512-IXl7o+R9iti9eBW4Wg2hx1xQDig183jj7YLn8F7udNceyfkbn1ZxmzZXuak20gR40D7pIkIY1kYGx5VIGbaHKA==",
-        "dependencies": {}
-      },
-      "balanced-match@1.0.2": {
-        "integrity": "sha512-3oSeUO0TMV67hN1AmbXsK4yaqU7tjiHlbxRDZOpH0KW9+CeX4bRAaX0Anxt0tx2MrpRpWwQaPwIlISEJhYU5Pw==",
-        "dependencies": {}
-      },
-      "brace-expansion@2.0.1": {
-        "integrity": "sha512-XnAIvQ8eM+kC6aULx6wuQiwVsnzsi9d3WxzV3FpWTGA19F621kwdbsAcFKXgKUHZWsy+mY6iL1sHTxWEFCytDA==",
-        "dependencies": {
-          "balanced-match": "balanced-match@1.0.2"
-        }
-      },
-      "braces@3.0.2": {
-        "integrity": "sha512-b8um+L1RzM3WDSzvhm6gIz1yfTbBt6YTlcEKAvsmqCZZFw46z626lVj9j1yEPW33H5H+lBQpZMP1k8l+78Ha0A==",
-        "dependencies": {
-          "fill-range": "fill-range@7.0.1"
-        }
-      },
-      "code-block-writer@13.0.1": {
-        "integrity": "sha512-c5or4P6erEA69TxaxTNcHUNcIn+oyxSRTOWV+pSYF+z4epXqNvwvJ70XPGjPNgue83oAFAPBRQYwpAJ/Hpe/Sg==",
-=======
-      "@types/node@18.16.19": {
-        "integrity": "sha512-IXl7o+R9iti9eBW4Wg2hx1xQDig183jj7YLn8F7udNceyfkbn1ZxmzZXuak20gR40D7pIkIY1kYGx5VIGbaHKA==",
->>>>>>> c617d514
         "dependencies": {}
       },
       "esbuild@0.20.0": {
