import { Buffer, path } from "./deps.ts";
import { assertEquals, assertRejects, toWritableStream } from "./deps.test.ts";
import { RequestBuilder } from "./request.ts";
import $ from "../mod.ts";

function withServer(action: (serverUrl: URL) => Promise<void>) {
  return new Promise<void>((resolve, reject) => {
    const server = Deno.serve({
      hostname: "localhost",
      async onListen(details) {
        const url = new URL(`http://${details.hostname}:${details.port}/`);
        try {
          await action(url);
          await server.shutdown();
          resolve();
        } catch (err) {
          await server.shutdown();
          reject(err);
        }
      },
    }, (request) => {
      const url = new URL(request.url);
      if (url.pathname === "/text-file") {
        const data = "text".repeat(1000);
        return new Response(data, { status: 200 });
      } else if (url.pathname === "/json") {
        const data = JSON.stringify({
          value: 5,
        });
        return new Response(data, { status: 200 });
      } else if (url.pathname === "/headers") {
        const data = JSON.stringify(Object.fromEntries(request.headers.entries()));
        return new Response(data, { status: 200 });
      } else if (url.pathname.startsWith("/code/")) {
        const code = parseInt(url.pathname.replace(/^\/code\//, ""), 0);
        return new Response(code.toString(), { status: code });
      } else if (url.pathname.startsWith("/sleep/")) {
        const ms = parseInt(url.pathname.replace(/^\/sleep\//, ""), 0);
        const signal = request.signal;
        return new Promise((resolve, reject) => {
          const timeoutId = setTimeout(() => {
            resolve(new Response("", { status: 200 }));
          }, ms);
          signal.addEventListener("abort", () => {
            clearTimeout(timeoutId);
            reject(new Error("Client aborted."));
          });
        });
      } else if (url.pathname.startsWith("/sleep-body/")) {
        const ms = parseInt(url.pathname.replace(/^\/sleep-body\//, ""), 0);
        const signal = request.signal;
        const abortController = new AbortController();
        return new Response(
          new ReadableStream({
            start(controller) {
              return new Promise((resolve, reject) => {
                if (signal.aborted || abortController.signal.aborted) {
                  return;
                }
                const timeoutId = setTimeout(() => {
                  controller.close();
                  resolve();
                }, ms);
                signal.addEventListener("abort", () => {
                  clearTimeout(timeoutId);
                  reject(new Error("Client aborted."));
                });
                abortController.signal.addEventListener("abort", () => {
                  clearTimeout(timeoutId);
                  reject(new Error("Client aborted."));
                });
              });
            },
            cancel(reason) {
              abortController.abort(reason);
            },
          }),
          {
            status: 200,
          },
        );
      } else {
        return new Response("Not Found", { status: 404 });
      }
    });
  });
}

Deno.test("$.request", (t) => {
  return withServer(async (serverUrl) => {
    const steps: Promise<boolean>[] = [];
    const step = (name: string, fn: () => Promise<any>) => {
      steps.push(t.step({
        name,
        fn,
        sanitizeExit: false,
        sanitizeOps: false,
        sanitizeResources: false,
      }));
    };

    step("json", async () => {
      const data = await new RequestBuilder()
        .url(new URL("/json", serverUrl))
        .json();
      assertEquals(data, { value: 5 });
    });

    step("arrayBuffer", async () => {
      const data = await new RequestBuilder()
        .url(new URL("/text-file", serverUrl))
        .arrayBuffer();
      assertEquals(new Uint8Array(data), new TextEncoder().encode("text".repeat(1000)));
    });

    step("blob", async () => {
      const data = await new RequestBuilder()
        .url(new URL("/text-file", serverUrl))
        .blob();
      assertEquals(
        new Uint8Array(await data.arrayBuffer()),
        new TextEncoder().encode("text".repeat(1000)),
      );
    });

    step("text", async () => {
      const data = await new RequestBuilder()
        .url(new URL("/text-file", serverUrl))
        .text();
      assertEquals(data, "text".repeat(1000));
    });

    step("pipeTo", async () => {
      const buffer = new Buffer();
      await new RequestBuilder()
        .url(new URL("/text-file", serverUrl))
        .showProgress()
        .pipeTo(toWritableStream(buffer));
      const text = new TextDecoder().decode(buffer.bytes());
      assertEquals(text, "text".repeat(1000));
    });

    step("pipeThrough", async () => {
      const readable = await new RequestBuilder()
        .url(new URL("/text-file", serverUrl))
        .showProgress()
        .pipeThrough(new TextDecoderStream());
      const reader = readable.getReader();
      const result = await reader.read();
      assertEquals(result.value, "text".repeat(1000));
    });

    step("pipeToPath", async () => {
      const testFilePath = await Deno.makeTempFile();
      const originDir = Deno.cwd();
      try {
        {
          const downloadedFilePath = await new RequestBuilder()
            .url(new URL("/text-file", serverUrl))
            .showProgress()
            .pipeToPath(testFilePath);
          assertEquals(downloadedFilePath.readTextSync(), "text".repeat(1000));
          assertEquals(downloadedFilePath.toString(), path.resolve(testFilePath));
        }
        {
          // test default path
          Deno.chdir(await Deno.makeTempDir()); // change path just to not download to the current dir
          const downloadedFilePath = await new RequestBuilder()
            .url(new URL("/text-file", serverUrl))
            .showProgress()
            .pipeToPath();
          assertEquals(downloadedFilePath.readTextSync(), "text".repeat(1000));
          assertEquals(downloadedFilePath.toString(), path.resolve("text-file"));
        }
        {
          await assertRejects(
            async () => {
              await new RequestBuilder()
                .url(new URL("/text-file", serverUrl))
                .showProgress()
                .pipeToPath({ createNew: true });
            },
            Deno.errors.AlreadyExists,
          );
          await assertRejects(
            async () => {
              await new RequestBuilder()
                .url(new URL("/text-file", serverUrl))
                .showProgress()
                .pipeToPath(undefined, { createNew: true });
            },
            Deno.errors.AlreadyExists,
          );
        }
        {
          // test downloading to a directory
          const tempDir = await Deno.makeTempDir();
          const downloadedFilePath = await new RequestBuilder()
            .url(new URL("/text-file", serverUrl))
            .showProgress()
            .pipeToPath(tempDir);
          assertEquals(downloadedFilePath.readTextSync(), "text".repeat(1000));
          assertEquals(downloadedFilePath.toString(), path.join(tempDir, "text-file"));
        }
      } finally {
        try {
          Deno.chdir(originDir);
          await Deno.remove(testFilePath);
        } catch {
          // do nothing
        }
      }
    });

    step("headers", async () => {
      const data = {
        valuea: "a",
        valueb: "b",
      };
      const result = await new RequestBuilder()
        .url(new URL("/headers", serverUrl))
        .header(data)
        .json();
      assertEquals({
        valuea: result["valuea"],
        valueb: result["valueb"],
      }, data);
    });

    step("404", async () => {
      const request404 = new RequestBuilder()
        .url(new URL("/code/404", serverUrl));
      assertRejects(
        async () => {
          await request404.text();
        },
        Error,
        "Not Found",
      );

      assertEquals(await request404.noThrow(404).blob(), undefined);
      assertEquals(await request404.noThrow(404).arrayBuffer(), undefined);
      assertEquals(await request404.noThrow(404).json(), undefined);
      assertEquals(await request404.noThrow(404).formData(), undefined);
      assertEquals(await request404.noThrow(404).text(), undefined);
    });

    step("500", async () => {
      const request500 = new RequestBuilder()
        .url(new URL("/code/500", serverUrl));
      assertRejects(
        async () => {
          await request500.text();
        },
        Error,
        "500",
      );

      assertEquals(await request500.noThrow(500).text(), "500");
    });

    step("piping to a command", async () => {
      const requestBuilder = new RequestBuilder().url(new URL("/json", serverUrl));
      const data = await $`deno eval 'Deno.stdin.readable.pipeTo(Deno.stdout.writable)'`
        .stdin(requestBuilder)
        .json();
      assertEquals(data, { value: 5 });
    });

    step("piping to a command that errors", async () => {
      const requestBuilder = new RequestBuilder().url(new URL("/code/500", serverUrl));
      await assertRejects(
        () =>
          $`deno eval 'Deno.stdin.readable.pipeTo(Deno.stdout.writable)'`
            .stdin(requestBuilder)
            .json(),
        Error,
        "500",
      );
    });

<<<<<<< HEAD
    step("use in a redirect", async () => {
      const request = new RequestBuilder()
        .url(new URL("/text-file", serverUrl))
        .showProgress();
      const text = await $`cat - && echo there && cat - < ${request}`.stdinText("hi").text();
      assertEquals(text, "hithere\n" + "text".repeat(1000));
    });

    step("use in a redirect that errors", async () => {
      const request = new RequestBuilder()
        .url(new URL("/code/500", serverUrl))
        .showProgress();
      const result = await $`cat - < ${request}`.noThrow().stderr("piped");
      assertEquals(
        result.stderr,
        "cat: Error making request to http://localhost:8000/code/500: Internal Server Error\n",
      );
      assertEquals(result.code, 1);
    });

    step("use in a redirect that times out waiting for the response", async () => {
      const request = new RequestBuilder()
        .url(new URL("/sleep/100", serverUrl))
        .timeout(10)
        .showProgress();
      const result = await $`cat - < ${request}`.noThrow().stderr("piped");
      assertEquals(
        result.stderr,
        "cat: Request timed out after 10 milliseconds.\n",
      );
      assertEquals(result.code, 1);
    });

    step("use in a redirect that times out waiting for the body", async () => {
      const request = new RequestBuilder()
        .url(new URL("/sleep-body/10_000", serverUrl))
        .timeout(10)
        .showProgress();
      const result = await $`cat - < ${request}`.noThrow().stderr("piped");
      assertEquals(
        result.stderr,
        "cat: Request timed out after 10 milliseconds.\n",
      );
      assertEquals(result.code, 1);
=======
    step("ensure times out waiting for body", async () => {
      const request = new RequestBuilder()
        .url(new URL("/sleep-body/10000", serverUrl))
        .timeout(50)
        .showProgress();
      const response = await request.fetch();
      let caughtErr: unknown;
      try {
        await response.text();
      } catch (err) {
        caughtErr = err;
      }
      assertEquals(caughtErr, "Request timed out after 50 milliseconds.");
    });

    step("ability to abort while waiting", async () => {
      const request = new RequestBuilder()
        .url(new URL("/sleep-body/10000", serverUrl))
        .showProgress();
      const response = await request.fetch();
      response.abort("Cancel.");
      let caughtErr: unknown;
      try {
        await response.text();
      } catch (err) {
        caughtErr = err;
      }
      assertEquals(caughtErr, "Cancel.");
>>>>>>> 962acdf7
    });

    await Promise.all(steps);
  });
});<|MERGE_RESOLUTION|>--- conflicted
+++ resolved
@@ -279,52 +279,6 @@
       );
     });
 
-<<<<<<< HEAD
-    step("use in a redirect", async () => {
-      const request = new RequestBuilder()
-        .url(new URL("/text-file", serverUrl))
-        .showProgress();
-      const text = await $`cat - && echo there && cat - < ${request}`.stdinText("hi").text();
-      assertEquals(text, "hithere\n" + "text".repeat(1000));
-    });
-
-    step("use in a redirect that errors", async () => {
-      const request = new RequestBuilder()
-        .url(new URL("/code/500", serverUrl))
-        .showProgress();
-      const result = await $`cat - < ${request}`.noThrow().stderr("piped");
-      assertEquals(
-        result.stderr,
-        "cat: Error making request to http://localhost:8000/code/500: Internal Server Error\n",
-      );
-      assertEquals(result.code, 1);
-    });
-
-    step("use in a redirect that times out waiting for the response", async () => {
-      const request = new RequestBuilder()
-        .url(new URL("/sleep/100", serverUrl))
-        .timeout(10)
-        .showProgress();
-      const result = await $`cat - < ${request}`.noThrow().stderr("piped");
-      assertEquals(
-        result.stderr,
-        "cat: Request timed out after 10 milliseconds.\n",
-      );
-      assertEquals(result.code, 1);
-    });
-
-    step("use in a redirect that times out waiting for the body", async () => {
-      const request = new RequestBuilder()
-        .url(new URL("/sleep-body/10_000", serverUrl))
-        .timeout(10)
-        .showProgress();
-      const result = await $`cat - < ${request}`.noThrow().stderr("piped");
-      assertEquals(
-        result.stderr,
-        "cat: Request timed out after 10 milliseconds.\n",
-      );
-      assertEquals(result.code, 1);
-=======
     step("ensure times out waiting for body", async () => {
       const request = new RequestBuilder()
         .url(new URL("/sleep-body/10000", serverUrl))
@@ -353,7 +307,52 @@
         caughtErr = err;
       }
       assertEquals(caughtErr, "Cancel.");
->>>>>>> 962acdf7
+    });
+
+    step("use in a redirect", async () => {
+      const request = new RequestBuilder()
+        .url(new URL("/text-file", serverUrl))
+        .showProgress();
+      const text = await $`cat - && echo there && cat - < ${request}`.stdinText("hi").text();
+      assertEquals(text, "hithere\n" + "text".repeat(1000));
+    });
+
+    step("use in a redirect that errors", async () => {
+      const request = new RequestBuilder()
+        .url(new URL("/code/500", serverUrl))
+        .showProgress();
+      const result = await $`cat - < ${request}`.noThrow().stderr("piped");
+      assertEquals(
+        result.stderr,
+        "cat: Error making request to http://localhost:8000/code/500: Internal Server Error\n",
+      );
+      assertEquals(result.code, 1);
+    });
+
+    step("use in a redirect that times out waiting for the response", async () => {
+      const request = new RequestBuilder()
+        .url(new URL("/sleep/100", serverUrl))
+        .timeout(10)
+        .showProgress();
+      const result = await $`cat - < ${request}`.noThrow().stderr("piped");
+      assertEquals(
+        result.stderr,
+        "cat: Request timed out after 10 milliseconds.\n",
+      );
+      assertEquals(result.code, 1);
+    });
+
+    step("use in a redirect that times out waiting for the body", async () => {
+      const request = new RequestBuilder()
+        .url(new URL("/sleep-body/10_000", serverUrl))
+        .timeout(10)
+        .showProgress();
+      const result = await $`cat - < ${request}`.noThrow().stderr("piped");
+      assertEquals(
+        result.stderr,
+        "cat: Request timed out after 10 milliseconds.\n",
+      );
+      assertEquals(result.code, 1);
     });
 
     await Promise.all(steps);
