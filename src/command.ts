import { CommandHandler } from "./command_handler.ts";
import { cdCommand } from "./commands/cd.ts";
import { printEnvCommand } from "./commands/printenv.ts";
import { cpCommand, mvCommand } from "./commands/cp_mv.ts";
import { echoCommand } from "./commands/echo.ts";
import { catCommand } from "./commands/cat.ts";
import { exitCommand } from "./commands/exit.ts";
import { exportCommand } from "./commands/export.ts";
import { mkdirCommand } from "./commands/mkdir.ts";
import { rmCommand } from "./commands/rm.ts";
import { pwdCommand } from "./commands/pwd.ts";
import { sleepCommand } from "./commands/sleep.ts";
import { testCommand } from "./commands/test.ts";
import { touchCommand } from "./commands/touch.ts";
import { unsetCommand } from "./commands/unset.ts";
import { Box, delayToMs, LoggerTreeBox } from "./common.ts";
import { Delay } from "./common.ts";
import { Buffer, colors, path, readerFromStreamReader } from "./deps.ts";
import {
  CapturingBufferWriter,
  CapturingBufferWriterSync,
  InheritStaticTextBypassWriter,
  NullPipeWriter,
  PipedBuffer,
  Reader,
  ShellPipeReaderKind,
  ShellPipeWriter,
  ShellPipeWriterKind,
  Writer,
  WriterSync,
} from "./pipes.ts";
import { parseCommand, spawn } from "./shell.ts";
import { isShowingProgressBars } from "./console/progress/interval.ts";
import { PathRef } from "./path.ts";
import { RequestBuilder } from "./request.ts";
<<<<<<< HEAD
import { StreamFds } from "./shell.ts";
=======
import { writerFromStreamWriter } from "https://deno.land/std@0.213.0/streams/writer_from_stream_writer.ts";
>>>>>>> c3128fcd

type BufferStdio = "inherit" | "null" | "streamed" | Buffer;

class Deferred<T> {
  #create: () => T | Promise<T>;
  constructor(create: () => T | Promise<T>) {
    this.#create = create;
  }

  create() {
    return this.#create();
  }
}

interface ShellPipeWriterKindWithOptions {
  kind: ShellPipeWriterKind;
  options?: PipeOptions;
}

interface CommandBuilderStateCommand {
  text: string;
  fds: StreamFds | undefined;
}

interface CommandBuilderState {
  command: Readonly<CommandBuilderStateCommand> | undefined;
  stdin:
    | "inherit"
    | "null"
    | Box<Reader | ReadableStream<Uint8Array> | "consumed">
    | Deferred<ReadableStream<Uint8Array> | Reader>;
  combinedStdoutStderr: boolean;
  stdout: ShellPipeWriterKindWithOptions;
  stderr: ShellPipeWriterKindWithOptions;
  noThrow: boolean | number[];
  env: Record<string, string | undefined>;
  commands: Record<string, CommandHandler>;
  cwd: string | undefined;
  exportEnv: boolean;
  printCommand: boolean;
  printCommandLogger: LoggerTreeBox;
  timeout: number | undefined;
  signal: KillSignal | undefined;
}

const textDecoder = new TextDecoder();

const builtInCommands = {
  cd: cdCommand,
  printenv: printEnvCommand,
  echo: echoCommand,
  cat: catCommand,
  exit: exitCommand,
  export: exportCommand,
  sleep: sleepCommand,
  test: testCommand,
  rm: rmCommand,
  mkdir: mkdirCommand,
  cp: cpCommand,
  mv: mvCommand,
  pwd: pwdCommand,
  touch: touchCommand,
  unset: unsetCommand,
};

/** @internal */
export const getRegisteredCommandNamesSymbol: unique symbol = Symbol();
/** @internal */
export const setCommandTextAndFdsSymbol: unique symbol = Symbol();

/**
 * Underlying builder API for executing commands.
 *
 * This is what `$` uses to execute commands. Using this provides
 * a way to provide a raw text command or an array of arguments.
 *
 * Command builders are immutable where each method call creates
 * a new command builder.
 *
 * ```ts
 * const builder = new CommandBuilder()
 *  .cwd("./src")
 *  .command("echo $MY_VAR");
 *
 * // outputs 5
 * console.log(await builder.env("MY_VAR", "5").text());
 * // outputs 6
 * console.log(await builder.env("MY_VAR", "6").text());
 * ```
 */
export class CommandBuilder implements PromiseLike<CommandResult> {
  #state: Readonly<CommandBuilderState> = {
    command: undefined,
    combinedStdoutStderr: false,
    stdin: "inherit",
    stdout: {
      kind: "inherit",
    },
    stderr: {
      kind: "inherit",
    },
    noThrow: false,
    env: {},
    cwd: undefined,
    commands: { ...builtInCommands },
    exportEnv: false,
    printCommand: false,
    // deno-lint-ignore no-console
    printCommandLogger: new LoggerTreeBox(console.error),
    timeout: undefined,
    signal: undefined,
  };

  #getClonedState(): CommandBuilderState {
    const state = this.#state;
    return {
      // be explicit here in order to evaluate each property on a case by case basis
      command: state.command,
      combinedStdoutStderr: state.combinedStdoutStderr,
      stdin: state.stdin,
      stdout: {
        kind: state.stdout.kind,
        options: state.stdout.options,
      },
      stderr: {
        kind: state.stderr.kind,
        options: state.stderr.options,
      },
      noThrow: state.noThrow instanceof Array ? [...state.noThrow] : state.noThrow,
      env: { ...state.env },
      cwd: state.cwd,
      commands: { ...state.commands },
      exportEnv: state.exportEnv,
      printCommand: state.printCommand,
      printCommandLogger: state.printCommandLogger.createChild(),
      timeout: state.timeout,
      signal: state.signal,
    };
  }

  #newWithState(action: (state: CommandBuilderState) => void): CommandBuilder {
    const builder = new CommandBuilder();
    const state = this.#getClonedState();
    action(state);
    builder.#state = state;
    return builder;
  }

  then<TResult1 = CommandResult, TResult2 = never>(
    onfulfilled?: ((value: CommandResult) => TResult1 | PromiseLike<TResult1>) | null | undefined,
    onrejected?: ((reason: any) => TResult2 | PromiseLike<TResult2>) | null | undefined,
  ): PromiseLike<TResult1 | TResult2> {
    return this.spawn().then(onfulfilled).catch(onrejected);
  }

  /**
   * Explicit way to spawn a command.
   *
   * This is an alias for awaiting the command builder or calling `.then(...)`
   */
  spawn(): CommandChild {
    // store a snapshot of the current command
    // in case someone wants to spawn multiple
    // commands with different state
    return parseAndSpawnCommand(this.#getClonedState());
  }

  /**
   * Register a command.
   */
  registerCommand(command: string, handleFn: CommandHandler): CommandBuilder {
    validateCommandName(command);
    return this.#newWithState((state) => {
      state.commands[command] = handleFn;
    });
  }

  /**
   * Register multilple commands.
   */
  registerCommands(commands: Record<string, CommandHandler>): CommandBuilder {
    let command: CommandBuilder = this;
    for (const [key, value] of Object.entries(commands)) {
      command = command.registerCommand(key, value);
    }
    return command;
  }

  /**
   * Unregister a command.
   */
  unregisterCommand(command: string): CommandBuilder {
    return this.#newWithState((state) => {
      delete state.commands[command];
    });
  }

  /** Sets the raw command to execute. */
  command(command: string | string[]): CommandBuilder {
    return this.#newWithState((state) => {
      if (command instanceof Array) {
        command = command.map(escapeArg).join(" ");
      }
      state.command = {
        text: command,
        fds: undefined,
      };
    });
  }

  /** The command should not throw for the provided non-zero exit codes. */
  noThrow(exclusionExitCode: number, ...additional: number[]): CommandBuilder;
  /** The command should not throw when it fails or times out. */
  noThrow(value?: boolean): CommandBuilder;
  noThrow(value?: boolean | number, ...additional: number[]): CommandBuilder {
    return this.#newWithState((state) => {
      if (typeof value === "boolean" || value == null) {
        state.noThrow = value ?? true;
      } else {
        state.noThrow = [value, ...additional];
      }
    });
  }

  /** Sets the command signal that will be passed to all commands
   * created with this command builder.
   */
  signal(killSignal: KillSignal): CommandBuilder {
    return this.#newWithState((state) => {
      if (state.signal != null) {
        state.signal.linkChild(killSignal);
      }
      state.signal = killSignal;
    });
  }

  /**
   * Whether to capture a combined buffer of both stdout and stderr.
   *
   * This will set both stdout and stderr to "piped" if not already "piped"
   * or "inheritPiped".
   */
  captureCombined(value = true): CommandBuilder {
    return this.#newWithState((state) => {
      state.combinedStdoutStderr = value;
      if (value) {
        if (state.stdout.kind !== "piped" && state.stdout.kind !== "inheritPiped") {
          state.stdout.kind = "piped";
        }
        if (state.stderr.kind !== "piped" && state.stderr.kind !== "inheritPiped") {
          state.stderr.kind = "piped";
        }
      }
    });
  }

  /**
   * Sets the stdin to use for the command.
   *
   * @remarks If multiple launches of a command occurs, then stdin will only be
   * read from the first consumed reader or readable stream and error otherwise.
   * For this reason, if you are setting stdin to something other than "inherit" or
   * "null", then it's recommended to set this each time you spawn a command.
   */
  stdin(reader: ShellPipeReaderKind): CommandBuilder {
    return this.#newWithState((state) => {
      if (reader === "inherit" || reader === "null") {
        state.stdin = reader;
      } else if (reader instanceof Uint8Array) {
        state.stdin = new Deferred(() => new Buffer(reader));
      } else if (reader instanceof PathRef) {
        state.stdin = new Deferred(async () => {
          const file = await reader.open();
          return file.readable;
        });
      } else if (reader instanceof RequestBuilder) {
        state.stdin = new Deferred(async () => {
          const body = await reader;
          return body.readable;
        });
      } else if (reader instanceof CommandBuilder) {
        state.stdin = new Deferred(() => {
          return reader.stdout("piped").spawn().stdout();
        });
      } else {
        state.stdin = new Box(reader);
      }
    });
  }

  /**
   * Sets the stdin string to use for a command.
   *
   * @remarks See the remarks on stdin. The same applies here.
   */
  stdinText(text: string): CommandBuilder {
    return this.stdin(new TextEncoder().encode(text));
  }

  /** Set the stdout kind. */
  stdout(kind: ShellPipeWriterKind): CommandBuilder;
  stdout(kind: WritableStream<Uint8Array>, options?: PipeOptions): CommandBuilder;
  stdout(kind: ShellPipeWriterKind, options?: PipeOptions): CommandBuilder {
    return this.#newWithState((state) => {
      if (state.combinedStdoutStderr && kind !== "piped" && kind !== "inheritPiped") {
        throw new Error(
          "Cannot set stdout's kind to anything but 'piped' or 'inheritPiped' when combined is true.",
        );
      }
      if (options?.signal != null) {
        // not sure what this would mean
        throw new Error("Setting a signal for a stdout WritableStream is not yet supported.");
      }
      state.stdout = {
        kind,
        options,
      };
    });
  }

  /** Set the stderr kind. */
  stderr(kind: ShellPipeWriterKind): CommandBuilder;
  stderr(kind: WritableStream<Uint8Array>, options?: PipeOptions): CommandBuilder;
  stderr(kind: ShellPipeWriterKind, options?: PipeOptions): CommandBuilder {
    return this.#newWithState((state) => {
      if (state.combinedStdoutStderr && kind !== "piped" && kind !== "inheritPiped") {
        throw new Error(
          "Cannot set stderr's kind to anything but 'piped' or 'inheritPiped' when combined is true.",
        );
      }
      if (options?.signal != null) {
        // not sure what this would mean
        throw new Error("Setting a signal for a stderr WritableStream is not yet supported.");
      }
      state.stderr = {
        kind,
        options,
      };
    });
  }

  /** Pipes the current command to the provided command returning the
   * provided command builder. When chaining, it's important to call this
   * after you are done configuring the current command or else you will
   * start modifying the provided command instead.
   *
   * @example
   * ```ts
   * const lineCount = await $`echo 1 && echo 2`
   *  .pipe($`wc -l`)
   *  .text();
   * ```
   */
  pipe(builder: CommandBuilder): CommandBuilder {
    return builder.stdin(this.stdout("piped"));
  }

  /** Sets multiple environment variables to use at the same time via an object literal. */
  env(items: Record<string, string | undefined>): CommandBuilder;
  /** Sets a single environment variable to use. */
  env(name: string, value: string | undefined): CommandBuilder;
  env(nameOrItems: string | Record<string, string | undefined>, value?: string) {
    return this.#newWithState((state) => {
      if (typeof nameOrItems === "string") {
        setEnv(state, nameOrItems, value);
      } else {
        for (const [key, value] of Object.entries(nameOrItems)) {
          setEnv(state, key, value);
        }
      }
    });

    function setEnv(state: CommandBuilderState, key: string, value: string | undefined) {
      if (Deno.build.os === "windows") {
        key = key.toUpperCase();
      }
      state.env[key] = value;
    }
  }

  /** Sets the current working directory to use when executing this command. */
  cwd(dirPath: string | URL | PathRef): CommandBuilder {
    return this.#newWithState((state) => {
      state.cwd = dirPath instanceof URL
        ? path.fromFileUrl(dirPath)
        : dirPath instanceof PathRef
        ? dirPath.resolve().toString()
        : path.resolve(dirPath);
    });
  }

  /**
   * Exports the environment of the command to the executing process.
   *
   * So for example, changing the directory in a command or exporting
   * an environment variable will actually change the environment
   * of the executing process.
   *
   * ```ts
   * await $`cd src && export SOME_VALUE=5`;
   * console.log(Deno.env.get("SOME_VALUE")); // 5
   * console.log(Deno.cwd()); // will be in the src directory
   * ```
   */
  exportEnv(value = true): CommandBuilder {
    return this.#newWithState((state) => {
      state.exportEnv = value;
    });
  }

  /**
   * Prints the command text before executing the command.
   *
   * For example:
   *
   * ```ts
   * const text = "example";
   * await $`echo ${text}`.printCommand();
   * ```
   *
   * Outputs:
   *
   * ```
   * > echo example
   * example
   * ```
   */
  printCommand(value = true): CommandBuilder {
    return this.#newWithState((state) => {
      state.printCommand = value;
    });
  }

  /**
   * Mutates the command builder to change the logger used
   * for `printCommand()`.
   */
  setPrintCommandLogger(logger: (...args: any[]) => void): void {
    this.#state.printCommandLogger.setValue(logger);
  }

  /**
   * Ensures stdout and stderr are piped if they have the default behaviour or are inherited.
   *
   * ```ts
   * // ensure both stdout and stderr is not logged to the console
   * await $`echo 1`.quiet();
   * // ensure stdout is not logged to the console
   * await $`echo 1`.quiet("stdout");
   * // ensure stderr is not logged to the console
   * await $`echo 1`.quiet("stderr");
   * ```
   */
  quiet(kind: "stdout" | "stderr" | "both" = "both"): CommandBuilder {
    return this.#newWithState((state) => {
      if (kind === "both" || kind === "stdout") {
        state.stdout.kind = getQuietKind(state.stdout.kind);
      }
      if (kind === "both" || kind === "stderr") {
        state.stderr.kind = getQuietKind(state.stderr.kind);
      }
    });

    function getQuietKind(kind: ShellPipeWriterKind): ShellPipeWriterKind {
      if (typeof kind === "object") {
        return kind;
      }
      switch (kind) {
        case "inheritPiped":
        case "inherit":
          return "piped";
        case "null":
        case "piped":
          return kind;
        default: {
          const _assertNever: never = kind;
          throw new Error(`Unhandled kind ${kind}.`);
        }
      }
    }
  }

  /**
   * Specifies a timeout for the command. The command will exit with
   * exit code `124` (timeout) if it times out.
   *
   * Note that when using `.noThrow()` this won't cause an error to
   * be thrown when timing out.
   */
  timeout(delay: Delay | undefined): CommandBuilder {
    return this.#newWithState((state) => {
      state.timeout = delay == null ? undefined : delayToMs(delay);
    });
  }

  /**
   * Sets stdout as quiet, spawns the command, and gets stdout as a Uint8Array.
   *
   * Shorthand for:
   *
   * ```ts
   * const data = (await $`command`.quiet("stdout")).stdoutBytes;
   * ```
   */
  async bytes(): Promise<Uint8Array> {
    return (await this.quiet("stdout")).stdoutBytes;
  }

  /**
   * Sets stdout as quiet, spawns the command, and gets stdout as a string without the last newline.
   *
   * Shorthand for:
   *
   * ```ts
   * const data = (await $`command`.quiet("stdout")).stdout.replace(/\r?\n$/, "");
   * ```
   */
  async text(): Promise<string> {
    return (await this.quiet("stdout")).stdout.replace(/\r?\n$/, "");
  }

  /** Gets the text as an array of lines. */
  async lines(): Promise<string[]> {
    const text = await this.text();
    return text.split(/\r?\n/g);
  }

  /**
   * Sets stdout as quiet, spawns the command, and gets stdout as JSON.
   *
   * Shorthand for:
   *
   * ```ts
   * const data = (await $`command`.quiet("stdout")).stdoutJson;
   * ```
   */
  async json<TResult = any>(): Promise<TResult> {
    return (await this.quiet("stdout")).stdoutJson;
  }

  /** @internal */
  [getRegisteredCommandNamesSymbol](): string[] {
    return Object.keys(this.#state.commands);
  }

  /** @internal */
  [setCommandTextAndFdsSymbol](text: string, fds: StreamFds | undefined) {
    return this.#newWithState((state) => {
      state.command = {
        text,
        fds,
      };
    });
  }
}

export class CommandChild extends Promise<CommandResult> {
  #pipedStdoutBuffer: PipedBuffer | "consumed" | undefined;
  #pipedStderrBuffer: PipedBuffer | "consumed" | undefined;
  #killSignalController: KillSignalController | undefined;

  /** @internal */
  constructor(executor: (resolve: (value: CommandResult) => void, reject: (reason?: any) => void) => void, options: {
    pipedStdoutBuffer: PipedBuffer | undefined;
    pipedStderrBuffer: PipedBuffer | undefined;
    killSignalController: KillSignalController | undefined;
  } = { pipedStderrBuffer: undefined, pipedStdoutBuffer: undefined, killSignalController: undefined }) {
    super(executor);
    this.#pipedStdoutBuffer = options.pipedStdoutBuffer;
    this.#pipedStderrBuffer = options.pipedStderrBuffer;
    this.#killSignalController = options.killSignalController;
  }

  /** Send a signal to the executing command's child process. Note that SIGTERM,
   * SIGKILL, SIGABRT, SIGQUIT, SIGINT, or SIGSTOP will cause the entire command
   * to be considered "aborted" and if part of a command runs after this has occurred
   * it will return a 124 exit code. Other signals will just be forwarded to the command.
   *
   * Defaults to "SIGTERM".
   */
  kill(signal?: Deno.Signal): void {
    this.#killSignalController?.kill(signal);
  }

  stdout(): ReadableStream<Uint8Array> {
    const buffer = this.#pipedStdoutBuffer;
    this.#assertBufferStreamable("stdout", buffer);
    this.#pipedStdoutBuffer = "consumed";
    this.catch(() => {
      // observe and ignore
    });
    return this.#bufferToStream(buffer);
  }

  stderr(): ReadableStream<Uint8Array> {
    const buffer = this.#pipedStderrBuffer;
    this.#assertBufferStreamable("stderr", buffer);
    this.#pipedStderrBuffer = "consumed";
    this.catch(() => {
      // observe and ignore
    });
    return this.#bufferToStream(buffer);
  }

  #assertBufferStreamable(name: string, buffer: PipedBuffer | "consumed" | undefined): asserts buffer is PipedBuffer {
    if (buffer == null) {
      throw new Error(
        `No pipe available. Ensure ${name} is "piped" (not "inheritPiped") and combinedOutput is not enabled.`,
      );
    }
    if (buffer === "consumed") {
      throw new Error(`Streamable ${name} was already consumed. Use the previously acquired stream instead.`);
    }
  }

  #bufferToStream(buffer: PipedBuffer) {
    return new ReadableStream<Uint8Array>({
      start(controller) {
        buffer.setListener({
          writeSync(data) {
            controller.enqueue(data);
            return data.length;
          },
          setError(err: Error) {
            controller.error(err);
          },
          close() {
            controller.close();
          },
        });
      },
    });
  }
}

export function parseAndSpawnCommand(state: CommandBuilderState) {
  if (state.command == null) {
    throw new Error("A command must be set before it can be spawned.");
  }

  if (state.printCommand) {
    state.printCommandLogger.getValue()(colors.white(">"), colors.blue(state.command.text));
  }

  const disposables: Disposable[] = [];
  const asyncDisposables: AsyncDisposable[] = [];

  const parentSignal = state.signal;
  const killSignalController = new KillSignalController();
  if (parentSignal != null) {
    const parentSignalListener = (signal: Deno.Signal) => {
      killSignalController.kill(signal);
    };
    parentSignal.addListener(parentSignalListener);
    disposables.push({
      [Symbol.dispose]() {
        parentSignal.removeListener(parentSignalListener);
      },
    });
  }
  let timedOut = false;
  if (state.timeout != null) {
    const timeoutId = setTimeout(() => {
      timedOut = true;
      killSignalController.kill();
    }, state.timeout);
    disposables.push({
      [Symbol.dispose]() {
        clearTimeout(timeoutId);
      },
    });
  }
  const [stdoutBuffer, stderrBuffer, combinedBuffer] = getBuffers();
  const stdout = new ShellPipeWriter(
    state.stdout.kind,
    stdoutBuffer === "null" ? new NullPipeWriter() : stdoutBuffer === "inherit" ? Deno.stdout : stdoutBuffer,
  );
  const stderr = new ShellPipeWriter(
    state.stderr.kind,
    stderrBuffer === "null" ? new NullPipeWriter() : stderrBuffer === "inherit" ? Deno.stderr : stderrBuffer,
  );
  const { text: commandText, fds } = state.command;
  const signal = killSignalController.signal;

  return new CommandChild(async (resolve, reject) => {
    try {
      const list = parseCommand(commandText);
      const stdin = await takeStdin();
      let code = await spawn(list, {
        stdin: stdin instanceof ReadableStream ? readerFromStreamReader(stdin.getReader()) : stdin,
        stdout,
        stderr,
        env: buildEnv(state.env),
        commands: state.commands,
        cwd: state.cwd ?? Deno.cwd(),
        exportEnv: state.exportEnv,
        signal,
        fds,
      });
      if (code !== 0) {
        if (timedOut) {
          // override the code in the case of a timeout that resulted in a failure
          code = 124;
        }
        const noThrow = state.noThrow instanceof Array ? state.noThrow.includes(code) : state.noThrow;
        if (!noThrow) {
          if (stdin instanceof ReadableStream) {
            if (!stdin.locked) {
              stdin.cancel();
            }
          }
          if (timedOut) {
            throw new Error(`Timed out with exit code: ${code}`);
          } else if (signal.aborted) {
            throw new Error(`${timedOut ? "Timed out" : "Aborted"} with exit code: ${code}`);
          } else {
            throw new Error(`Exited with code: ${code}`);
          }
        }
      }
      const result = new CommandResult(
        code,
        finalizeCommandResultBuffer(stdoutBuffer),
        finalizeCommandResultBuffer(stderrBuffer),
        combinedBuffer instanceof Buffer ? combinedBuffer : undefined,
      );
      const maybeError = await cleanupDisposablesAndMaybeGetError(undefined);
      if (maybeError) {
        reject(maybeError);
      } else {
        resolve(result);
      }
    } catch (err) {
      finalizeCommandResultBufferForError(stdoutBuffer, err as Error);
      finalizeCommandResultBufferForError(stderrBuffer, err as Error);
      reject(await cleanupDisposablesAndMaybeGetError(err));
    }
  }, {
    pipedStdoutBuffer: stdoutBuffer instanceof PipedBuffer ? stdoutBuffer : undefined,
    pipedStderrBuffer: stderrBuffer instanceof PipedBuffer ? stderrBuffer : undefined,
    killSignalController,
  });

  async function cleanupDisposablesAndMaybeGetError(maybeError?: unknown) {
    const errors = [];
    if (maybeError) {
      errors.push(maybeError);
    }
    for (const disposable of disposables) {
      try {
        disposable[Symbol.dispose]();
      } catch (err) {
        errors.push(err);
      }
    }
    if (asyncDisposables.length > 0) {
      await Promise.all(asyncDisposables.map(async (d) => {
        try {
          await d[Symbol.asyncDispose]();
        } catch (err) {
          errors.push(err);
        }
      }));
    }
    if (errors.length === 1) {
      return errors[0];
    } else if (errors.length > 1) {
      return new AggregateError(errors);
    } else {
      return undefined;
    }
  }

  async function takeStdin() {
    if (state.stdin instanceof Box) {
      const stdin = state.stdin.value;
      if (stdin === "consumed") {
        throw new Error(
          "Cannot spawn command. Stdin was already consumed when a previous command using " +
            "the same stdin was spawned. You need to call `.stdin(...)` again with a new " +
            "value before spawning.",
        );
      }
      state.stdin.value = "consumed";
      return stdin;
    } else if (state.stdin instanceof Deferred) {
      const stdin = await state.stdin.create();
      if (stdin instanceof ReadableStream) {
        asyncDisposables.push({
          async [Symbol.asyncDispose]() {
            if (!stdin.locked) {
              await stdin.cancel();
            }
          },
        });
      }
      return stdin;
    } else {
      return state.stdin;
    }
  }

  function getBuffers() {
    const hasProgressBars = isShowingProgressBars();
    const stdoutBuffer = getOutputBuffer(Deno.stdout, state.stdout);
    const stderrBuffer = getOutputBuffer(Deno.stderr, state.stderr);
    if (state.combinedStdoutStderr) {
      if (typeof stdoutBuffer === "string" || typeof stderrBuffer === "string") {
        throw new Error("Internal programming error. Expected writers for stdout and stderr.");
      }
      const combinedBuffer = new Buffer();
      return [
        getCapturingBuffer(stdoutBuffer, combinedBuffer),
        getCapturingBuffer(stderrBuffer, combinedBuffer),
        combinedBuffer,
      ] as const;
    }
    return [stdoutBuffer, stderrBuffer, undefined] as const;

    function getCapturingBuffer(buffer: Writer | WriterSync, combinedBuffer: Buffer) {
      if ("write" in buffer) {
        return new CapturingBufferWriter(buffer, combinedBuffer);
      } else {
        return new CapturingBufferWriterSync(buffer, combinedBuffer);
      }
    }

    function getOutputBuffer(inheritWriter: WriterSync, { kind, options }: ShellPipeWriterKindWithOptions) {
      if (typeof kind === "object") {
        if (kind instanceof PathRef) {
          const file = kind.openSync({ write: true, truncate: true, create: true });
          disposables.push(file);
          return file;
        } else if (kind instanceof WritableStream) {
          const streamWriter = kind.getWriter();
          asyncDisposables.push({
            async [Symbol.asyncDispose]() {
              streamWriter.releaseLock();
              if (!options?.preventClose) {
                try {
                  await kind.close();
                } catch {
                  // ignore, the stream have errored
                }
              }
            },
          });
          return writerFromStreamWriter(streamWriter);
        } else {
          return kind;
        }
      }
      switch (kind) {
        case "inherit":
          if (hasProgressBars) {
            return new InheritStaticTextBypassWriter(inheritWriter);
          } else {
            return "inherit";
          }
        case "piped":
          return new PipedBuffer();
        case "inheritPiped":
          return new CapturingBufferWriterSync(inheritWriter, new Buffer());
        case "null":
          return "null";
        default: {
          const _assertNever: never = kind;
          throw new Error("Unhandled.");
        }
      }
    }
  }

  function finalizeCommandResultBuffer(
    buffer:
      | PipedBuffer
      | "inherit"
      | "null"
      | CapturingBufferWriter
      | CapturingBufferWriterSync
      | InheritStaticTextBypassWriter
      | Writer
      | WriterSync,
  ): BufferStdio {
    if (buffer instanceof CapturingBufferWriterSync || buffer instanceof CapturingBufferWriter) {
      return buffer.getBuffer();
    } else if (buffer instanceof InheritStaticTextBypassWriter) {
      buffer.flush(); // this is line buffered, so flush anything left
      return "inherit";
    } else if (buffer instanceof PipedBuffer) {
      buffer.close();
      return buffer.getBuffer() ?? "streamed";
    } else if (typeof buffer === "object") {
      return "streamed";
    } else {
      return buffer;
    }
  }

  function finalizeCommandResultBufferForError(
    buffer:
      | PipedBuffer
      | "inherit"
      | "null"
      | CapturingBufferWriter
      | CapturingBufferWriterSync
      | InheritStaticTextBypassWriter
      | Writer
      | WriterSync,
    error: Error,
  ) {
    if (buffer instanceof InheritStaticTextBypassWriter) {
      buffer.flush(); // this is line buffered, so flush anything left
    } else if (buffer instanceof PipedBuffer) {
      buffer.setError(error);
    }
  }
}

/** Result of running a command. */
export class CommandResult {
  #stdout: BufferStdio;
  #stderr: BufferStdio;
  #combined: Buffer | undefined;

  /** The exit code. */
  readonly code: number;

  /** @internal */
  constructor(code: number, stdout: BufferStdio, stderr: BufferStdio, combined: Buffer | undefined) {
    this.code = code;
    this.#stdout = stdout;
    this.#stderr = stderr;
    this.#combined = combined;
  }

  #memoizedStdout: string | undefined;

  /** Raw decoded stdout text. */
  get stdout(): string {
    if (!this.#memoizedStdout) {
      this.#memoizedStdout = textDecoder.decode(this.stdoutBytes);
    }
    return this.#memoizedStdout;
  }

  #memoizedStdoutJson: any | undefined;

  /**
   * Stdout text as JSON.
   *
   * @remarks Will throw if it can't be parsed as JSON.
   */
  get stdoutJson(): any {
    if (this.#memoizedStdoutJson == null) {
      this.#memoizedStdoutJson = JSON.parse(this.stdout);
    }
    return this.#memoizedStdoutJson;
  }

  /** Raw stdout bytes. */
  get stdoutBytes(): Uint8Array {
    if (this.#stdout === "streamed") {
      throw new Error(
        `Stdout was streamed to another source and is no longer available.`,
      );
    }
    if (typeof this.#stdout === "string") {
      throw new Error(
        `Stdout was not piped (was ${this.#stdout}). Call .stdout("piped") or .stdout("inheritPiped") when building the command.`,
      );
    }
    return this.#stdout.bytes({ copy: false });
  }

  #memoizedStderr: string | undefined;

  /** Raw decoded stdout text. */
  get stderr(): string {
    if (!this.#memoizedStderr) {
      this.#memoizedStderr = textDecoder.decode(this.stderrBytes);
    }
    return this.#memoizedStderr;
  }

  #memoizedStderrJson: any | undefined;

  /**
   * Stderr text as JSON.
   *
   * @remarks Will throw if it can't be parsed as JSON.
   */
  get stderrJson(): any {
    if (this.#memoizedStderrJson == null) {
      this.#memoizedStderrJson = JSON.parse(this.stderr);
    }
    return this.#memoizedStderrJson;
  }

  /** Raw stderr bytes. */
  get stderrBytes(): Uint8Array {
    if (this.#stderr === "streamed") {
      throw new Error(
        `Stderr was streamed to another source and is no longer available.`,
      );
    }
    if (typeof this.#stderr === "string") {
      throw new Error(
        `Stderr was not piped (was ${this.#stderr}). Call .stderr("piped") or .stderr("inheritPiped") when building the command.`,
      );
    }
    return this.#stderr.bytes({ copy: false });
  }

  #memoizedCombined: string | undefined;

  /** Raw combined stdout and stderr text. */
  get combined(): string {
    if (!this.#memoizedCombined) {
      this.#memoizedCombined = textDecoder.decode(this.combinedBytes);
    }
    return this.#memoizedCombined;
  }

  /** Raw combined stdout and stderr bytes. */
  get combinedBytes(): Uint8Array {
    if (this.#combined == null) {
      throw new Error("Stdout and stderr were not combined. Call .captureCombined() when building the command.");
    }
    return this.#combined.bytes({ copy: false });
  }
}

function buildEnv(env: Record<string, string | undefined>) {
  const result = Deno.env.toObject();
  for (const [key, value] of Object.entries(env)) {
    if (value == null) {
      delete result[key];
    } else {
      result[key] = value;
    }
  }
  return result;
}

export function escapeArg(arg: string) {
  // very basic for now
  if (/^[A-Za-z0-9]+$/.test(arg)) {
    return arg;
  } else {
    return `'${arg.replaceAll("'", `'"'"'`)}'`;
  }
}

function validateCommandName(command: string) {
  if (command.match(/^[a-zA-Z0-9-_]+$/) == null) {
    throw new Error("Invalid command name");
  }
}

const SHELL_SIGNAL_CTOR_SYMBOL = Symbol();

interface KillSignalState {
  abortedCode: number | undefined;
  listeners: ((signal: Deno.Signal) => void)[];
}

/** Similar to an AbortController, but for sending signals to commands. */
export class KillSignalController {
  #state: KillSignalState;
  #killSignal: KillSignal;

  constructor() {
    this.#state = {
      abortedCode: undefined,
      listeners: [],
    };
    this.#killSignal = new KillSignal(SHELL_SIGNAL_CTOR_SYMBOL, this.#state);
  }

  get signal(): KillSignal {
    return this.#killSignal;
  }

  /** Send a signal to the downstream child process. Note that SIGTERM,
   * SIGKILL, SIGABRT, SIGQUIT, SIGINT, or SIGSTOP will cause all the commands
   * to be considered "aborted" and will return a 124 exit code, while other
   * signals will just be forwarded to the commands.
   */
  kill(signal: Deno.Signal = "SIGTERM") {
    sendSignalToState(this.#state, signal);
  }
}

/** Listener for when a KillSignal is killed. */
export type KillSignalListener = (signal: Deno.Signal) => void;

/** Similar to `AbortSignal`, but for `Deno.Signal`.
 *
 * A `KillSignal` is considered aborted if its controller
 * receives SIGTERM, SIGKILL, SIGABRT, SIGQUIT, SIGINT, or SIGSTOP.
 *
 * These can be created via a `KillSignalController`.
 */
export class KillSignal {
  #state: KillSignalState;

  /** @internal */
  constructor(symbol: Symbol, state: KillSignalState) {
    if (symbol !== SHELL_SIGNAL_CTOR_SYMBOL) {
      throw new Error("Constructing instances of KillSignal is not permitted.");
    }
    this.#state = state;
  }

  /** Returns if the command signal has ever received a SIGTERM,
   * SIGKILL, SIGABRT, SIGQUIT, SIGINT, or SIGSTOP
   */
  get aborted(): boolean {
    return this.#state.abortedCode !== undefined;
  }

  /** Gets the exit code to use if aborted. */
  get abortedExitCode(): number | undefined {
    return this.#state.abortedCode;
  }

  /**
   * Causes the provided kill signal to be triggered when this
   * signal receives a signal.
   */
  linkChild(killSignal: KillSignal): { unsubscribe(): void } {
    const listener = (signal: Deno.Signal) => {
      sendSignalToState(killSignal.#state, signal);
    };
    this.addListener(listener);
    return {
      unsubscribe: () => {
        this.removeListener(listener);
      },
    };
  }

  addListener(listener: KillSignalListener) {
    this.#state.listeners.push(listener);
  }

  removeListener(listener: KillSignalListener) {
    const index = this.#state.listeners.indexOf(listener);
    if (index >= 0) {
      this.#state.listeners.splice(index, 1);
    }
  }
}

function sendSignalToState(state: KillSignalState, signal: Deno.Signal) {
  const code = getSignalAbortCode(signal);
  if (code !== undefined) {
    state.abortedCode = code;
  }
  for (const listener of state.listeners) {
    listener(signal);
  }
}

function getSignalAbortCode(signal: Deno.Signal) {
  // consider the command aborted if the signal is any one of these
  switch (signal) {
    case "SIGTERM":
      return 128 + 15;
    case "SIGKILL":
      return 128 + 9;
    case "SIGABRT":
      return 128 + 6;
    case "SIGQUIT":
      return 128 + 3;
    case "SIGINT":
      return 128 + 2;
    case "SIGSTOP":
      // should SIGSTOP be considered an abort?
      return 128 + 19;
    default:
      return undefined;
  }
}

export function template(strings: TemplateStringsArray, exprs: any[]) {
  return templateInner(strings, exprs, escapeArg);
}

export function templateRaw(strings: TemplateStringsArray, exprs: any[]) {
  return templateInner(strings, exprs, undefined);
}

function templateInner(
  strings: TemplateStringsArray,
  exprs: any[],
  escape: ((arg: string) => string) | undefined,
) {
  let nextStreamFd = 3;
  let text = "";
  let streams: StreamFds | undefined;
  for (let i = 0; i < Math.max(strings.length, exprs.length); i++) {
    if (strings.length > i) {
      text += strings[i];
    }
    if (exprs.length > i) {
      const expr = exprs[i];
      if (expr instanceof ReadableStream) {
        ensureInputRedirect(text);
        streams ??= new StreamFds();
        const fd = nextStreamFd++;
        streams.insertReader(fd, () => readerFromStreamReader(expr.getReader()));
        text = text.trimEnd() + "&" + fd;
      } else if (expr instanceof WritableStream) {
        ensureOutputRedirect(text);
        streams ??= new StreamFds();
        const fd = nextStreamFd++;
        //streams.insertWriter(fd, () => writerFromStreamWriter(expr.getWriter()));
        text = text.trimEnd() + "&" + fd;
        throw new Error("NOT IMPLEMENTED YET");
      } else {
        text += templateLiteralExprToString(expr, escape);
      }
    }
  }
  return {
    text,
    streams,
  };
}

function ensureInputRedirect(text: string) {
  if (!text.trimEnd().endsWith("<")) {
    throw new Error(`Readable streams can only be provided after an input redirect (\`<\`).`);
  }
}

function ensureOutputRedirect(text: string) {
  if (!text.trimEnd().endsWith(">")) {
    throw new Error(`Writable streams can only be provided after an output redirect (\`>\`).`);
  }
}

function templateLiteralExprToString(expr: any, escape: ((arg: string) => string) | undefined): string {
  let result: string;
  if (expr instanceof Array) {
    return expr.map((e) => templateLiteralExprToString(e, escape)).join(" ");
  } else if (expr instanceof CommandResult) {
    // remove last newline
    result = expr.stdout.replace(/\r?\n$/, "");
  } else {
    result = `${expr}`;
  }
  return escape ? escape(result) : result;
}<|MERGE_RESOLUTION|>--- conflicted
+++ resolved
@@ -33,11 +33,7 @@
 import { isShowingProgressBars } from "./console/progress/interval.ts";
 import { PathRef } from "./path.ts";
 import { RequestBuilder } from "./request.ts";
-<<<<<<< HEAD
 import { StreamFds } from "./shell.ts";
-=======
-import { writerFromStreamWriter } from "https://deno.land/std@0.213.0/streams/writer_from_stream_writer.ts";
->>>>>>> c3128fcd
 
 type BufferStdio = "inherit" | "null" | "streamed" | Buffer;
 
