import { KillSignal } from "./command.ts";
import { CommandContext, CommandHandler, type CommandPipeReader } from "./command_handler.ts";
import { getExecutableShebangFromPath, ShebangInfo } from "./common.ts";
import { DenoWhichRealEnvironment, fs, path, which } from "./deps.ts";
import { wasmInstance } from "./lib/mod.ts";
import {
  NullPipeReader,
  NullPipeWriter,
  PipeSequencePipe,
  Reader,
  ShellPipeReaderKind,
  ShellPipeWriter,
  ShellPipeWriterKind,
  WriterSync,
} from "./pipes.ts";
import { EnvChange, ExecuteResult, getAbortedResult } from "./result.ts";

export interface SequentialList {
  items: SequentialListItem[];
}

export interface SequentialListItem {
  isAsync: boolean;
  sequence: Sequence;
}

export type Sequence = ShellVar | Pipeline | BooleanList;

export interface ShellVar extends EnvVar {
  kind: "shellVar";
}

export interface EnvVar {
  name: string;
  value: Word;
}

export interface Pipeline {
  kind: "pipeline";
  negated: boolean;
  inner: PipelineInner;
}

export type PipelineInner = Command | PipeSequence;

export interface Command {
  kind: "command";
  inner: CommandInner;
  redirect: Redirect | undefined;
}

export type CommandInner = SimpleCommand | TaggedSequentialList;

export interface SimpleCommand {
  kind: "simple";
  envVars: EnvVar[];
  args: Word[];
}

export type Word = WordPart[];

export type WordPart = Text | Variable | StringPartCommand | Quoted;

export interface Text {
  kind: "text";
  value: string;
}

export interface Variable {
  kind: "variable";
  value: string;
}

export interface StringPartCommand {
  kind: "command";
  value: SequentialList;
}

export interface Quoted {
  kind: "quoted";
  value: WordPart[];
}

export interface TaggedSequentialList extends SequentialList {
  kind: "sequentialList";
}

export interface PipeSequence {
  kind: "pipeSequence";
  current: Command;
  op: PipeSequenceOp;
  next: PipelineInner;
}

export type PipeSequenceOp = "stdout" | "stdoutstderr";

export type RedirectFd = RedirectFdFd | RedirectFdStdoutStderr;

export interface RedirectFdFd {
  kind: "fd";
  fd: number;
}

export interface RedirectFdStdoutStderr {
  kind: "stdoutStderr";
}

export type RedirectOp = RedirectOpInput | RedirectOpOutput;
export interface RedirectOpInput {
  kind: "input";
  value: "redirect";
}
export interface RedirectOpOutput {
  kind: "output";
  value: "overwrite" | "append";
}

export interface Redirect {
  maybeFd: RedirectFd | undefined;
  op: RedirectOp;
  ioFile: IoFile;
}

export type IoFile = IoFileWord | IoFileFd;

export interface IoFileWord {
  kind: "word";
  value: Word;
}

export interface IoFileFd {
  kind: "fd";
  value: number;
}

export type BooleanListOperator = "and" | "or";

export interface BooleanList {
  kind: "booleanList";
  current: Sequence;
  op: BooleanListOperator;
  next: Sequence;
}

interface Env {
  setCwd(cwd: string): void;
  getCwd(): string;
  setEnvVar(key: string, value: string | undefined): void;
  getEnvVar(key: string): string | undefined;
  getEnvVars(): Record<string, string>;
  clone(): Env;
}

class RealEnv implements Env {
  setCwd(cwd: string) {
    Deno.chdir(cwd);
  }

  getCwd() {
    return Deno.cwd();
  }

  setEnvVar(key: string, value: string | undefined) {
    if (value == null) {
      Deno.env.delete(key);
    } else {
      Deno.env.set(key, value);
    }
  }

  getEnvVar(key: string) {
    return Deno.env.get(key);
  }

  getEnvVars() {
    return Deno.env.toObject();
  }

  clone(): Env {
    return cloneEnv(this);
  }
}

interface ShellEnvOpts {
  cwd: string;
  env: {
    [key: string]: string;
  };
}

class ShellEnv implements Env {
  #cwd: string | undefined;
  #envVars: Record<string, string> = {};

  setCwd(cwd: string) {
    this.#cwd = cwd;
  }

  getCwd(): string {
    if (this.#cwd == null) {
      throw new Error("The cwd must be initialized.");
    }
    return this.#cwd;
  }

  setEnvVar(key: string, value: string | undefined) {
    if (Deno.build.os === "windows") {
      key = key.toUpperCase();
    }
    if (value == null) {
      delete this.#envVars[key];
    } else {
      this.#envVars[key] = value;
    }
  }

  getEnvVar(key: string) {
    if (Deno.build.os === "windows") {
      key = key.toUpperCase();
    }
    return this.#envVars[key];
  }

  getEnvVars() {
    return { ...this.#envVars };
  }

  clone() {
    return cloneEnv(this);
  }
}

function initializeEnv(env: Env, opts: ShellEnvOpts) {
  env.setCwd(opts.cwd);
  for (const [key, value] of Object.entries(opts.env)) {
    env.setEnvVar(key, value);
  }
}

function cloneEnv(env: Env) {
  const result = new ShellEnv();
  initializeEnv(result, {
    cwd: env.getCwd(),
    env: env.getEnvVars(),
  });
  return result;
}

<<<<<<< HEAD
export class StreamFds {
  #readers = new Map<number, () => Reader>();
  #writers = new Map<number, () => WriterSync>();

  insertReader(fd: number, stream: () => Reader) {
    this.#readers.set(fd, stream);
  }

  insertWriter(fd: number, stream: () => WriterSync) {
    this.#writers.set(fd, stream);
  }

  getReader(fd: number): Reader | undefined {
    return this.#readers.get(fd)?.();
  }

  getWriter(fd: number): WriterSync | undefined {
    return this.#writers.get(fd)?.();
  }
}

=======
>>>>>>> c3128fcd
interface ContextOptions {
  stdin: CommandPipeReader;
  stdout: ShellPipeWriter;
  stderr: ShellPipeWriter;
  env: Env;
  shellVars: Record<string, string>;
  static: StaticContextState;
}

/** State that never changes across the entire execution of the shell. */
interface StaticContextState {
  signal: KillSignal;
  commands: Record<string, CommandHandler>;
  fds: StreamFds | undefined;
}

export class Context {
  stdin: CommandPipeReader;
  stdout: ShellPipeWriter;
  stderr: ShellPipeWriter;
  #env: Env;
  #shellVars: Record<string, string>;
  #static: StaticContextState;

  constructor(opts: ContextOptions) {
    this.stdin = opts.stdin;
    this.stdout = opts.stdout;
    this.stderr = opts.stderr;
    this.#env = opts.env;
    this.#shellVars = opts.shellVars;
    this.#static = opts.static;
  }

  get signal() {
    return this.#static.signal;
  }

  applyChanges(changes: EnvChange[] | undefined) {
    if (changes == null) {
      return;
    }
    for (const change of changes) {
      switch (change.kind) {
        case "cd":
          this.#env.setCwd(change.dir);
          break;
        case "envvar":
          this.setEnvVar(change.name, change.value);
          break;
        case "shellvar":
          this.setShellVar(change.name, change.value);
          break;
        case "unsetvar":
          this.setShellVar(change.name, undefined);
          this.setEnvVar(change.name, undefined);
          break;
        default: {
          const _assertNever: never = change;
          throw new Error(`Not implemented env change: ${change}`);
        }
      }
    }
  }

  setEnvVar(key: string, value: string | undefined) {
    if (Deno.build.os === "windows") {
      key = key.toUpperCase();
    }
    if (key === "PWD") {
      if (value != null && path.isAbsolute(value)) {
        this.#env.setCwd(path.resolve(value));
      }
    } else {
      delete this.#shellVars[key];
      this.#env.setEnvVar(key, value);
    }
  }

  setShellVar(key: string, value: string | undefined) {
    if (Deno.build.os === "windows") {
      key = key.toUpperCase();
    }
    if (this.#env.getEnvVar(key) != null || key === "PWD") {
      this.setEnvVar(key, value);
    } else if (value == null) {
      delete this.#shellVars[key];
    } else {
      this.#shellVars[key] = value;
    }
  }

  getEnvVars() {
    return this.#env.getEnvVars();
  }

  getCwd() {
    return this.#env.getCwd();
  }

  getVar(key: string) {
    if (Deno.build.os === "windows") {
      key = key.toUpperCase();
    }
    if (key === "PWD") {
      return this.#env.getCwd();
    }
    return this.#env.getEnvVar(key) ?? this.#shellVars[key];
  }

  getCommand(command: string) {
    return this.#static.commands[command] ?? null;
  }

  getFdReader(fd: number) {
    return this.#static.fds?.getReader(fd);
  }

  getFdWriter(fd: number) {
    return this.#static.fds?.getWriter(fd);
  }

  asCommandContext(args: string[]): CommandContext {
    const context = this;
    return {
      get args() {
        return args;
      },
      get cwd() {
        return context.getCwd();
      },
      get env() {
        return context.getEnvVars();
      },
      get stdin() {
        return context.stdin;
      },
      get stdout() {
        return context.stdout;
      },
      get stderr() {
        return context.stderr;
      },
      get signal() {
        return context.signal;
      },
      error(codeOrText: number | string, maybeText?: string): Promise<ExecuteResult> | ExecuteResult {
        return context.error(codeOrText, maybeText);
      },
    };
  }

  error(text: string): Promise<ExecuteResult> | ExecuteResult;
  error(code: number, text: string): Promise<ExecuteResult> | ExecuteResult;
  error(codeOrText: number | string, maybeText: string | undefined): Promise<ExecuteResult> | ExecuteResult;
  error(codeOrText: number | string, maybeText?: string): Promise<ExecuteResult> | ExecuteResult {
    let code: number;
    let text: string;
    if (typeof codeOrText === "number") {
      code = codeOrText;
      text = maybeText!;
    } else {
      code = 1;
      text = codeOrText;
    }
    const maybePromise = this.stderr.writeLine(text);
    if (maybePromise instanceof Promise) {
      return maybePromise.then(() => ({ code }));
    } else {
      return { code };
    }
  }

  withInner(opts: Partial<Pick<ContextOptions, "stdout" | "stderr" | "stdin">>) {
    return new Context({
      stdin: opts.stdin ?? this.stdin,
      stdout: opts.stdout ?? this.stdout,
      stderr: opts.stderr ?? this.stderr,
      env: this.#env.clone(),
      shellVars: { ...this.#shellVars },
      static: this.#static,
    });
  }

  clone() {
    return new Context({
      stdin: this.stdin,
      stdout: this.stdout,
      stderr: this.stderr,
      env: this.#env.clone(),
      shellVars: { ...this.#shellVars },
      static: this.#static,
    });
  }
}

export function parseCommand(command: string) {
  return wasmInstance.parse(command) as SequentialList;
}

export interface SpawnOpts {
  stdin: CommandPipeReader;
  stdout: ShellPipeWriter;
  stderr: ShellPipeWriter;
  env: Record<string, string>;
  commands: Record<string, CommandHandler>;
  cwd: string;
  exportEnv: boolean;
  signal: KillSignal;
  fds: StreamFds | undefined;
}

export async function spawn(list: SequentialList, opts: SpawnOpts) {
  const env = opts.exportEnv ? new RealEnv() : new ShellEnv();
  initializeEnv(env, opts);
  const context = new Context({
    env,
    stdin: opts.stdin,
    stdout: opts.stdout,
    stderr: opts.stderr,
    shellVars: {},
    static: {
      commands: opts.commands,
      fds: opts.fds,
      signal: opts.signal,
    },
  });
  const result = await executeSequentialList(list, context);
  return result.code;
}

async function executeSequentialList(list: SequentialList, context: Context): Promise<ExecuteResult> {
  let finalExitCode = 0;
  const finalChanges = [];
  for (const item of list.items) {
    if (item.isAsync) {
      throw new Error("Async commands are not supported. Run a command concurrently in the JS code instead.");
    }
    const result = await executeSequence(item.sequence, context);
    switch (result.kind) {
      case undefined:
        if (result.changes) {
          context.applyChanges(result.changes);
          finalChanges.push(...result.changes);
        }
        finalExitCode = result.code;
        break;
      case "exit":
        return result;
      default: {
        const _assertNever: never = result;
      }
    }
  }
  return {
    code: finalExitCode,
    changes: finalChanges,
  };
}

function executeSequence(sequence: Sequence, context: Context): Promise<ExecuteResult> {
  if (context.signal.aborted) {
    return Promise.resolve(getAbortedResult());
  }
  switch (sequence.kind) {
    case "pipeline":
      return executePipeline(sequence, context);
    case "booleanList":
      return executeBooleanList(sequence, context);
    case "shellVar":
      return executeShellVar(sequence, context);
    default: {
      const _assertNever: never = sequence;
      throw new Error(`Not implemented: ${sequence}`);
    }
  }
}

function executePipeline(pipeline: Pipeline, context: Context): Promise<ExecuteResult> {
  if (pipeline.negated) {
    throw new Error("Negated pipelines are not implemented.");
  }
  return executePipelineInner(pipeline.inner, context);
}

async function executeBooleanList(list: BooleanList, context: Context): Promise<ExecuteResult> {
  const changes = [];
  // handle first result
  const firstResult = await executeSequence(
    list.current,
    context.clone(),
  );
  let exitCode = 0;
  switch (firstResult.kind) {
    case "exit":
      return firstResult;
    case undefined:
      if (firstResult.changes) {
        context.applyChanges(firstResult.changes);
        changes.push(...firstResult.changes);
      }
      exitCode = firstResult.code;
      break;
    default: {
      const _assertNever: never = firstResult;
      throw new Error("Not handled.");
    }
  }

  const next = findNextSequence(list, exitCode);
  if (next == null) {
    return {
      code: exitCode,
      changes,
    };
  } else {
    const nextResult = await executeSequence(
      next,
      context.clone(),
    );
    switch (nextResult.kind) {
      case "exit":
        return nextResult;
      case undefined:
        if (nextResult.changes) {
          changes.push(...nextResult.changes);
        }
        return {
          code: nextResult.code,
          changes,
        };
      default: {
        const _assertNever: never = nextResult;
        throw new Error("Not Implemented");
      }
    }
  }

  function findNextSequence(current: BooleanList, exitCode: number) {
    if (opMovesNextForExitCode(current.op, exitCode)) {
      return current.next;
    } else {
      let next = current.next;
      while (next.kind === "booleanList") {
        if (opMovesNextForExitCode(next.op, exitCode)) {
          return next.next;
        } else {
          next = next.next;
        }
      }
      return undefined;
    }
  }

  function opMovesNextForExitCode(op: BooleanListOperator, exitCode: number) {
    switch (op) {
      case "or":
        return exitCode !== 0;
      case "and":
        return exitCode === 0;
    }
  }
}

async function executeShellVar(sequence: ShellVar, context: Context): Promise<ExecuteResult> {
  const value = await evaluateWord(sequence.value, context);
  return {
    code: 0,
    changes: [{
      kind: "shellvar",
      name: sequence.name,
      value,
    }],
  };
}

function executePipelineInner(inner: PipelineInner, context: Context): Promise<ExecuteResult> {
  switch (inner.kind) {
    case "command":
      return executeCommand(inner, context);
    case "pipeSequence":
      return executePipeSequence(inner, context);
    default: {
      const _assertNever: never = inner;
      throw new Error(`Not implemented: ${(inner as PipelineInner).kind}`);
    }
  }
}

async function executeCommand(command: Command, context: Context): Promise<ExecuteResult> {
  if (command.redirect != null) {
    const redirectResult = await resolveRedirectPipe(command.redirect, context);
    let redirectPipe: Reader | WriterSync;
    if (redirectResult.kind === "input") {
      const { pipe } = redirectResult;
      context = context.withInner({
        stdin: pipe,
      });
      redirectPipe = pipe;
    } else if (redirectResult.kind === "output") {
      const { pipe, toFd } = redirectResult;
      const writer = new ShellPipeWriter("piped", pipe);
      redirectPipe = pipe;
      if (toFd === 1) {
        context = context.withInner({
          stdout: writer,
        });
      } else if (toFd === 2) {
        context = context.withInner({
          stderr: writer,
        });
      } else {
        const _assertNever: never = toFd;
        throw new Error(`Not handled fd: ${toFd}`);
      }
    } else {
      return redirectResult;
    }
    const result = await executeCommandInner(command.inner, context);
    if (isDisposable(redirectPipe)) {
      try {
        redirectPipe[Symbol.dispose]();
      } catch (err) {
        if (result.code === 0) {
          return context.error(`failed disposing redirected pipe. ${err?.message ?? err}`);
        }
      }
    }
    return result;
  } else {
    return executeCommandInner(command.inner, context);
  }
}

type ResolvedRedirectPipe = ResolvedRedirectPipeInput | ResolvedRedirectPipeOutput;
interface ResolvedRedirectPipeInput {
  kind: "input";
  pipe: Reader;
}
interface ResolvedRedirectPipeOutput {
  kind: "output";
  pipe: WriterSync;
  toFd: 1 | 2;
}

async function resolveRedirectPipe(
  redirect: Redirect,
  context: Context,
): Promise<ResolvedRedirectPipe | ExecuteResult> {
  function handleFileOpenError(outputPath: string, err: any) {
    return context.error(`failed opening file for redirect (${outputPath}). ${err?.message ?? err}`);
  }

<<<<<<< HEAD
  const toFd = resolveRedirectToFd(redirect, context);
  if (typeof toFd !== "number") {
    return toFd;
  }
  const { ioFile } = redirect;
  if (ioFile.kind === "fd") {
    switch (redirect.op.kind) {
      case "input": {
        if (ioFile.value === 0) {
          return {
            kind: "input",
            pipe: getStdinReader(context.stdin),
          };
        } else if (ioFile.value === 1 || ioFile.value === 2) {
          context.stderr.writeLine(`redirecting stdout or stderr to a command input is not supported`);
          return { code: 1 };
        } else {
          const pipe = context.getFdReader(ioFile.value);
          if (pipe == null) {
            context.stderr.writeLine(`could not find fd reader: ${ioFile.value}`);
            return { code: 1 };
          } else {
            return {
              kind: "input",
              pipe,
            };
          }
        }
=======
  const fd = resolveRedirectFd(redirect, context);
  if (typeof fd !== "number") {
    return fd;
  }
  const words = await evaluateWordParts(redirect.ioFile, context);
  // edge case that's not supported
  if (words.length === 0) {
    return context.error("redirect path must be 1 argument, but found 0");
  } else if (words.length > 1) {
    return context.error(
      `redirect path must be 1 argument, but found ${words.length} (${words.join(" ")}). ` +
        `Did you mean to quote it (ex. "${words.join(" ")}")?`,
    );
  }

  switch (redirect.op.kind) {
    case "input": {
      const outputPath = path.isAbsolute(words[0]) ? words[0] : path.join(context.getCwd(), words[0]);
      try {
        const file = await Deno.open(outputPath, {
          read: true,
        });
        return {
          kind: "input",
          pipe: file,
        };
      } catch (err) {
        return handleFileOpenError(outputPath, err);
>>>>>>> c3128fcd
      }
      case "output": {
        if (ioFile.value === 0) {
          context.stderr.writeLine(`redirecting output to stdin is not supported`);
          return { code: 1 };
        } else if (ioFile.value === 1) {
          return {
            kind: "output",
            pipe: context.stdout,
            toFd,
          };
        } else if (ioFile.value === 2) {
          return {
            kind: "output",
            pipe: context.stderr,
            toFd,
          };
        } else {
          const pipe = context.getFdWriter(ioFile.value);
          if (pipe == null) {
            context.stderr.writeLine(`could not find fd: ${ioFile.value}`);
            return { code: 1 };
          } else {
            return {
              kind: "output",
              pipe,
              toFd,
            };
          }
        }
      }
      default: {
        const _assertNever: never = redirect.op;
        throw new Error("not implemented redirect op.");
      }
    }
  } else if (ioFile.kind === "word") {
    const words = await evaluateWordParts(ioFile.value, context);
    // edge case that's not supported
    if (words.length === 0) {
      context.stderr.writeLine("redirect path must be 1 argument, but found 0");
      return { code: 1 };
    } else if (words.length > 1) {
      context.stderr.writeLine(
        `redirect path must be 1 argument, but found ${words.length} (${words.join(" ")}). ` +
          `Did you mean to quote it (ex. "${words.join(" ")}")?`,
      );
      return { code: 1 };
    }

    switch (redirect.op.kind) {
      case "input": {
        const outputPath = path.isAbsolute(words[0]) ? words[0] : path.join(context.getCwd(), words[0]);
        try {
          const file = await Deno.open(outputPath, {
            read: true,
          });
          return {
            kind: "input",
            pipe: file,
          };
        } catch (err) {
          return handleFileOpenError(outputPath, err);
        }
      }
      case "output": {
        if (words[0] === "/dev/null") {
          return {
            kind: "output",
            pipe: new NullPipeWriter(),
            toFd: toFd,
          };
        }
        const outputPath = path.isAbsolute(words[0]) ? words[0] : path.join(context.getCwd(), words[0]);
        try {
          const file = await Deno.open(outputPath, {
            write: true,
            create: true,
            append: redirect.op.value === "append",
            truncate: redirect.op.value !== "append",
          });
          return {
            kind: "output",
            pipe: file,
            toFd: toFd,
          };
        } catch (err) {
          return handleFileOpenError(outputPath, err);
        }
      }
      default: {
        const _assertNever: never = redirect.op;
        throw new Error("not implemented redirect op.");
      }
    }
  } else {
    const _assertNever: never = ioFile;
    throw new Error("not implemented redirect io file.");
  }
}

function getStdinReader(stdin: CommandPipeReader): Reader {
  if (stdin === "inherit") {
    return Deno.stdin;
  } else if (stdin === "null") {
    return new NullPipeReader();
  } else {
    return stdin;
  }
}

<<<<<<< HEAD
function resolveRedirectToFd(redirect: Redirect, context: Context): ExecuteResult | 1 | 2 {
=======
function resolveRedirectFd(redirect: Redirect, context: Context): ExecuteResult | Promise<ExecuteResult> | 1 | 2 {
>>>>>>> c3128fcd
  const maybeFd = redirect.maybeFd;
  if (maybeFd == null) {
    return 1; // stdout
  }
  if (maybeFd.kind === "stdoutStderr") {
    return context.error("redirecting to both stdout and stderr is not implemented");
  }
  if (maybeFd.fd !== 1 && maybeFd.fd !== 2) {
    return context.error(`only redirecting to stdout (1) and stderr (2) is supported`);
  } else {
    return maybeFd.fd;
  }
}

function executeCommandInner(command: CommandInner, context: Context): Promise<ExecuteResult> {
  switch (command.kind) {
    case "simple":
      return executeSimpleCommand(command, context);
    case "sequentialList":
    default:
      throw new Error(`Not implemented: ${command.kind}`);
  }
}

async function executeSimpleCommand(command: SimpleCommand, parentContext: Context) {
  const context = parentContext.clone();
  for (const envVar of command.envVars) {
    context.setEnvVar(envVar.name, await evaluateWord(envVar.value, context));
  }
  const commandArgs = await evaluateArgs(command.args, context);
  return await executeCommandArgs(commandArgs, context);
}

async function executeCommandArgs(commandArgs: string[], context: Context): Promise<ExecuteResult> {
  // look for a registered command first
  const command = context.getCommand(commandArgs[0]);
  if (command != null) {
    return command(context.asCommandContext(commandArgs.slice(1)));
  }

  // fall back to trying to resolve the command on the fs
  const resolvedCommand = await resolveCommand(commandArgs[0], context);
  if (resolvedCommand.kind === "shebang") {
    return executeCommandArgs([...resolvedCommand.args, resolvedCommand.path, ...commandArgs.slice(1)], context);
  }
  const _assertIsPath: "path" = resolvedCommand.kind;
  const pipeStringVals = {
    stdin: getStdioStringValue(context.stdin),
    stdout: getStdioStringValue(context.stdout.kind),
    stderr: getStdioStringValue(context.stderr.kind),
  };
  let p: Deno.ChildProcess;
  const cwd = context.getCwd();
  try {
    p = new Deno.Command(resolvedCommand.path, {
      args: commandArgs.slice(1),
      cwd,
      env: context.getEnvVars(),
      clearEnv: true,
      ...pipeStringVals,
    }).spawn();
  } catch (err) {
    if (err.code === "ENOENT" && !fs.existsSync(cwd)) {
      throw new Error(`Failed to launch command because the cwd does not exist (${cwd}).`, {
        cause: err,
      });
    } else {
      throw err;
    }
  }
  const listener = (signal: Deno.Signal) => p.kill(signal);
  context.signal.addListener(listener);
  const completeController = new AbortController();
  const completeSignal = completeController.signal;
  let stdinError: unknown | undefined;
  const stdinPromise = writeStdin(context.stdin, p, completeSignal)
    .catch(async (err) => {
      // don't surface anything because it's already been aborted
      if (completeSignal.aborted) {
        return;
      }

      const maybePromise = context.stderr.writeLine(`stdin pipe broken. ${err?.message ?? err}`);
      if (maybePromise != null) {
        await maybePromise;
      }
      stdinError = err;
      // kill the sub process
      try {
        p.kill("SIGKILL");
      } catch (err) {
        if (!(err instanceof Deno.errors.PermissionDenied || err instanceof Deno.errors.NotFound)) {
          throw err;
        }
      }
    });
  try {
    const readStdoutTask = pipeStringVals.stdout === "piped"
      ? readStdOutOrErr(p.stdout, context.stdout)
      : Promise.resolve();
    const readStderrTask = pipeStringVals.stderr === "piped"
      ? readStdOutOrErr(p.stderr, context.stderr)
      : Promise.resolve();
    const [status] = await Promise.all([
      p.status,
      readStdoutTask,
      readStderrTask,
    ]);
    if (stdinError != null) {
      return {
        code: 1,
        kind: "exit",
      };
    } else {
      return { code: status.code };
    }
  } finally {
    completeController.abort();
    context.signal.removeListener(listener);

    // ensure this is done before exiting... it will never throw
    await stdinPromise;
  }

  async function writeStdin(stdin: CommandPipeReader, p: Deno.ChildProcess, signal: AbortSignal) {
    if (typeof stdin === "string") {
      return;
    }
    await pipeReaderToWritable(stdin, p.stdin, signal);
    try {
      await p.stdin.close();
    } catch {
      // ignore
    }
  }

  async function readStdOutOrErr(readable: ReadableStream<Uint8Array>, writer: ShellPipeWriter) {
    if (typeof writer === "string") {
      return;
    }
    // don't abort... ensure all of stdout/stderr is read in case the process
    // exits before this finishes
    await pipeReadableToWriterSync(readable, writer, new AbortController().signal);
  }

  function getStdioStringValue(value: ShellPipeReaderKind | ShellPipeWriterKind) {
    if (value === "inheritPiped") {
      return "piped";
    } else if (value === "inherit" || value === "null" || value === "piped") {
      return value;
    } else {
      return "piped";
    }
  }
}

async function pipeReaderToWritable(reader: Reader, writable: WritableStream<Uint8Array>, signal: AbortSignal) {
  const abortedPromise = new Promise<void>((resolve) => {
    signal.addEventListener("abort", listener);
    function listener() {
      signal.removeEventListener("abort", listener);
      resolve();
    }
  });
  const writer = writable.getWriter();
  try {
    while (!signal.aborted) {
      const buffer = new Uint8Array(1024);
      const length = await Promise.race([abortedPromise, reader.read(buffer)]);
      if (length === 0 || length == null) {
        break;
      }
      await writer.write(buffer.subarray(0, length));
    }
  } finally {
    await writer.close();
  }
}

async function pipeReadableToWriterSync(
  readable: ReadableStream<Uint8Array>,
  writer: ShellPipeWriter,
  signal: AbortSignal | KillSignal,
) {
  const reader = readable.getReader();
  while (!signal.aborted) {
    const result = await reader.read();
    if (result.done) {
      break;
    }
    const maybePromise = writer.writeAll(result.value);
    if (maybePromise) {
      await maybePromise;
    }
  }
}

async function pipeReaderToWriterSync(
  reader: Reader,
  writer: ShellPipeWriter,
  signal: AbortSignal | KillSignal,
) {
  const buffer = new Uint8Array(1024);
  while (!signal.aborted) {
    const bytesRead = await reader.read(buffer);
    if (bytesRead == null || bytesRead === 0) {
      break;
    }
    const maybePromise = writer.writeAll(buffer.slice(0, bytesRead));
    if (maybePromise) {
      await maybePromise;
    }
  }
}

function pipeCommandPipeReaderToWriterSync(
  reader: CommandPipeReader,
  writer: ShellPipeWriter,
  signal: KillSignal,
) {
  switch (reader) {
    case "inherit":
      return pipeReadableToWriterSync(Deno.stdin.readable, writer, signal);
    case "null":
      return Promise.resolve();
    default: {
      return pipeReaderToWriterSync(reader, writer, signal);
    }
  }
}

type ResolvedCommand = ResolvedPathCommand | ResolvedShebangCommand;

interface ResolvedPathCommand {
  kind: "path";
  path: string;
}

interface ResolvedShebangCommand {
  kind: "shebang";
  path: string;
  args: string[];
}

async function resolveCommand(commandName: string, context: Context): Promise<ResolvedCommand> {
  if (commandName.includes("/") || commandName.includes("\\")) {
    if (!path.isAbsolute(commandName)) {
      commandName = path.resolve(context.getCwd(), commandName);
    }
    // only bother checking for a shebang when the path has a slash
    // in it because for global commands someone on Windows likely
    // won't have a script with a shebang in it on Windows
    const result = await getExecutableShebangFromPath(commandName);
    if (result === false) {
      throw new Error(`Command not found: ${commandName}`);
    } else if (result != null) {
      return {
        kind: "shebang",
        path: commandName,
        args: await parseShebangArgs(result, context),
      };
    } else {
      const _assertUndefined: undefined = result;
      return {
        kind: "path",
        path: commandName,
      };
    }
  }

  // always use the current executable for "deno"
  if (commandName.toUpperCase() === "DENO") {
    return {
      kind: "path",
      path: Deno.execPath(),
    };
  }

  const realEnvironment = new DenoWhichRealEnvironment();
  const commandPath = await which(commandName, {
    os: Deno.build.os,
    stat: realEnvironment.stat,
    env(key) {
      return context.getVar(key);
    },
  });
  if (commandPath == null) {
    throw new Error(`Command not found: ${commandName}`);
  }
  return {
    kind: "path",
    path: commandPath,
  };
}

async function executePipeSequence(sequence: PipeSequence, context: Context): Promise<ExecuteResult> {
  const waitTasks: Promise<ExecuteResult>[] = [];
  let lastOutput = context.stdin;
  let nextInner: PipelineInner | undefined = sequence;
  while (nextInner != null) {
    let innerCommand: Command;
    switch (nextInner.kind) {
      case "pipeSequence":
        switch (nextInner.op) {
          case "stdout": {
            innerCommand = nextInner.current;
            break;
          }
          case "stdoutstderr": {
            return context.error(`piping to both stdout and stderr is not implemented (ex. |&)`);
          }
          default: {
            const _assertNever: never = nextInner.op;
            return context.error(`not implemented pipe sequence op: ${nextInner.op}`);
          }
        }
        nextInner = nextInner.next;
        break;
      case "command":
        innerCommand = nextInner;
        nextInner = undefined;
        break;
    }

    const buffer = new PipeSequencePipe();
    const newContext = context.withInner({
      stdout: new ShellPipeWriter("piped", buffer),
      stdin: lastOutput,
    });
    const commandPromise = executeCommand(innerCommand, newContext);
    waitTasks.push(commandPromise);
    commandPromise.finally(() => {
      buffer.close();
    });
    lastOutput = buffer;
  }
  waitTasks.push(
    pipeCommandPipeReaderToWriterSync(lastOutput, context.stdout, context.signal)
      .then(() => ({ code: 0 })),
  );
  const results = await Promise.all(waitTasks);
  // the second last result is the last command
  const secondLastResult = results[results.length - 2];
  return secondLastResult;
}

async function parseShebangArgs(info: ShebangInfo, context: Context): Promise<string[]> {
  function throwUnsupported(): never {
    throw new Error("Unsupported shebang. Please report this as a bug.");
  }

  if (!info.stringSplit) {
    return [info.command];
  }

  // todo: move shebang parsing into deno_task_shell and investigate actual shebang parsing behaviour
  const command = parseCommand(info.command);
  if (command.items.length !== 1) {
    throwUnsupported();
  }
  const item = command.items[0];
  if (item.sequence.kind !== "pipeline" || item.isAsync) {
    throwUnsupported();
  }
  const sequence = item.sequence;
  if (sequence.negated) {
    throwUnsupported();
  }
  if (sequence.inner.kind !== "command" || sequence.inner.redirect != null) {
    throwUnsupported();
  }
  const innerCommand = sequence.inner.inner;
  if (innerCommand.kind !== "simple") {
    throwUnsupported();
  }
  if (innerCommand.envVars.length > 0) {
    throwUnsupported();
  }
  return await evaluateArgs(innerCommand.args, context);
}

async function evaluateArgs(args: Word[], context: Context) {
  const result = [];
  for (const arg of args) {
    result.push(...await evaluateWordParts(arg, context));
  }
  return result;
}

async function evaluateWord(word: Word, context: Context) {
  const result = await evaluateWordParts(word, context);
  return result.join(" ");
}

async function evaluateWordParts(wordParts: WordPart[], context: Context, quoted = false) {
  // not implemented mostly, and copying from deno_task_shell
  const result: string[] = [];
  let currentText = "";
  let hasQuoted = false;
  for (const stringPart of wordParts) {
    let evaluationResult: string | undefined = undefined;
    switch (stringPart.kind) {
      case "text":
        currentText += stringPart.value;
        break;
      case "variable":
        evaluationResult = context.getVar(stringPart.value); // value is name
        break;
      case "quoted": {
        const text = (await evaluateWordParts(stringPart.value, context, true)).join("");
        currentText += text;
        hasQuoted = true;
        continue;
      }
      case "command":
      default:
        throw new Error(`Not implemented: ${stringPart.kind}`);
    }

    if (evaluationResult != null) {
      if (quoted) {
        currentText += evaluationResult;
      } else {
        const parts = evaluationResult.split(" ")
          .map((t) => t.trim())
          .filter((t) => t.length > 0);
        if (parts.length > 0) {
          // append the first part to the current text
          currentText += parts[0];

          // store the current text
          result.push(currentText);

          // store all the rest of the parts
          result.push(...parts.slice(1));

          // use the last part as the current text so it maybe
          // gets appended to in the future
          currentText = result.pop()!;
        }
      }
    }
  }
  if (hasQuoted || currentText.length !== 0) {
    result.push(currentText);
  }
  return result;
}

function isDisposable(value: unknown): value is Disposable {
  return value != null && typeof (value as any)[Symbol.dispose] === "function";
}<|MERGE_RESOLUTION|>--- conflicted
+++ resolved
@@ -246,7 +246,6 @@
   return result;
 }
 
-<<<<<<< HEAD
 export class StreamFds {
   #readers = new Map<number, () => Reader>();
   #writers = new Map<number, () => WriterSync>();
@@ -268,8 +267,6 @@
   }
 }
 
-=======
->>>>>>> c3128fcd
 interface ContextOptions {
   stdin: CommandPipeReader;
   stdout: ShellPipeWriter;
@@ -722,7 +719,6 @@
     return context.error(`failed opening file for redirect (${outputPath}). ${err?.message ?? err}`);
   }
 
-<<<<<<< HEAD
   const toFd = resolveRedirectToFd(redirect, context);
   if (typeof toFd !== "number") {
     return toFd;
@@ -751,36 +747,6 @@
             };
           }
         }
-=======
-  const fd = resolveRedirectFd(redirect, context);
-  if (typeof fd !== "number") {
-    return fd;
-  }
-  const words = await evaluateWordParts(redirect.ioFile, context);
-  // edge case that's not supported
-  if (words.length === 0) {
-    return context.error("redirect path must be 1 argument, but found 0");
-  } else if (words.length > 1) {
-    return context.error(
-      `redirect path must be 1 argument, but found ${words.length} (${words.join(" ")}). ` +
-        `Did you mean to quote it (ex. "${words.join(" ")}")?`,
-    );
-  }
-
-  switch (redirect.op.kind) {
-    case "input": {
-      const outputPath = path.isAbsolute(words[0]) ? words[0] : path.join(context.getCwd(), words[0]);
-      try {
-        const file = await Deno.open(outputPath, {
-          read: true,
-        });
-        return {
-          kind: "input",
-          pipe: file,
-        };
-      } catch (err) {
-        return handleFileOpenError(outputPath, err);
->>>>>>> c3128fcd
       }
       case "output": {
         if (ioFile.value === 0) {
@@ -892,11 +858,7 @@
   }
 }
 
-<<<<<<< HEAD
-function resolveRedirectToFd(redirect: Redirect, context: Context): ExecuteResult | 1 | 2 {
-=======
 function resolveRedirectFd(redirect: Redirect, context: Context): ExecuteResult | Promise<ExecuteResult> | 1 | 2 {
->>>>>>> c3128fcd
   const maybeFd = redirect.maybeFd;
   if (maybeFd == null) {
     return 1; // stdout
