import { KillSignal } from "./command.ts";
import { CommandContext, CommandHandler, type CommandPipeReader } from "./command_handler.ts";
import { errorToString, getExecutableShebangFromPath, ShebangInfo } from "./common.ts";
import { DenoWhichRealEnvironment, fs, path, which } from "./deps.ts";
import { wasmInstance } from "./lib/mod.ts";
import {
  NullPipeReader,
  NullPipeWriter,
  pipeReadableToWriterSync,
  PipeSequencePipe,
  PipeWriter,
  Reader,
  ShellPipeReaderKind,
  ShellPipeWriter,
  ShellPipeWriterKind,
} from "./pipes.ts";
import { EnvChange, ExecuteResult, getAbortedResult } from "./result.ts";
import { SpawnedChildProcess } from "./runtimes/process.common.ts";
import { spawnCommand } from "./runtimes/process.deno.ts";

const neverAbortedSignal = new AbortController().signal;

export interface SequentialList {
  items: SequentialListItem[];
}

export interface SequentialListItem {
  isAsync: boolean;
  sequence: Sequence;
}

export type Sequence = ShellVar | Pipeline | BooleanList;

export interface ShellVar extends EnvVar {
  kind: "shellVar";
}

export interface EnvVar {
  name: string;
  value: Word;
}

export interface Pipeline {
  kind: "pipeline";
  negated: boolean;
  inner: PipelineInner;
}

export type PipelineInner = Command | PipeSequence;

export interface Command {
  kind: "command";
  inner: CommandInner;
  redirect: Redirect | undefined;
}

export type CommandInner = SimpleCommand | Subshell;

export interface SimpleCommand {
  kind: "simple";
  envVars: EnvVar[];
  args: Word[];
}

export type Word = WordPart[];

export type WordPart = Text | Variable | StringPartCommand | Quoted;

export interface Text {
  kind: "text";
  value: string;
}

export interface Variable {
  kind: "variable";
  value: string;
}

export interface StringPartCommand {
  kind: "command";
  value: SequentialList;
}

export interface Quoted {
  kind: "quoted";
  value: WordPart[];
}

export interface Subshell extends SequentialList {
  kind: "subshell";
}

export interface PipeSequence {
  kind: "pipeSequence";
  current: Command;
  op: PipeSequenceOp;
  next: PipelineInner;
}

export type PipeSequenceOp = "stdout" | "stdoutstderr";

export type RedirectFd = RedirectFdFd | RedirectFdStdoutStderr;

export interface RedirectFdFd {
  kind: "fd";
  fd: number;
}

export interface RedirectFdStdoutStderr {
  kind: "stdoutStderr";
}

export type RedirectOp = RedirectOpInput | RedirectOpOutput;
export interface RedirectOpInput {
  kind: "input";
  value: "redirect";
}
export interface RedirectOpOutput {
  kind: "output";
  value: "overwrite" | "append";
}

export interface Redirect {
  maybeFd: RedirectFd | undefined;
  op: RedirectOp;
  ioFile: IoFile;
}

export type IoFile = IoFileWord | IoFileFd;

export interface IoFileWord {
  kind: "word";
  value: Word;
}

export interface IoFileFd {
  kind: "fd";
  value: number;
}

export type BooleanListOperator = "and" | "or";

export interface BooleanList {
  kind: "booleanList";
  current: Sequence;
  op: BooleanListOperator;
  next: Sequence;
}

interface Env {
  setCwd(cwd: string): void;
  getCwd(): string;
  setEnvVar(key: string, value: string | undefined): void;
  getEnvVar(key: string): string | undefined;
  getEnvVars(): Record<string, string>;
  clone(): Env;
}

class RealEnv implements Env {
  setCwd(cwd: string) {
    Deno.chdir(cwd);
  }

  getCwd() {
    return Deno.cwd();
  }

  setEnvVar(key: string, value: string | undefined) {
    if (value == null) {
      Deno.env.delete(key);
    } else {
      Deno.env.set(key, value);
    }
  }

  getEnvVar(key: string) {
    return Deno.env.get(key);
  }

  getEnvVars() {
    return Deno.env.toObject();
  }

  clone(): Env {
    return cloneEnv(this);
  }
}

interface ShellEnvOpts {
  cwd: string;
  env: {
    [key: string]: string;
  };
}

class ShellEnv implements Env {
  #cwd: string | undefined;
  #envVars: Record<string, string> = {};

  setCwd(cwd: string) {
    this.#cwd = cwd;
  }

  getCwd(): string {
    if (this.#cwd == null) {
      throw new Error("The cwd must be initialized.");
    }
    return this.#cwd;
  }

  setEnvVar(key: string, value: string | undefined) {
    if (Deno.build.os === "windows") {
      key = key.toUpperCase();
    }
    if (value == null) {
      delete this.#envVars[key];
    } else {
      this.#envVars[key] = value;
    }
  }

  getEnvVar(key: string) {
    if (Deno.build.os === "windows") {
      key = key.toUpperCase();
    }
    return this.#envVars[key];
  }

  getEnvVars() {
    return { ...this.#envVars };
  }

  clone() {
    return cloneEnv(this);
  }
}

function initializeEnv(env: Env, opts: ShellEnvOpts) {
  env.setCwd(opts.cwd);
  for (const [key, value] of Object.entries(opts.env)) {
    env.setEnvVar(key, value);
  }
}

function cloneEnv(env: Env) {
  const result = new ShellEnv();
  initializeEnv(result, {
    cwd: env.getCwd(),
    env: env.getEnvVars(),
  });
  return result;
}

export class StreamFds {
  #readers = new Map<number, () => Reader>();
  #writers = new Map<number, () => PipeWriter>();

  insertReader(fd: number, stream: () => Reader) {
    this.#readers.set(fd, stream);
  }

  insertWriter(fd: number, stream: () => PipeWriter) {
    this.#writers.set(fd, stream);
  }

  getReader(fd: number): Reader | undefined {
    return this.#readers.get(fd)?.();
  }

  getWriter(fd: number): PipeWriter | undefined {
    return this.#writers.get(fd)?.();
  }
}

interface ContextOptions {
  stdin: CommandPipeReader;
  stdout: ShellPipeWriter;
  stderr: ShellPipeWriter;
  env: Env;
  shellVars: Record<string, string>;
  static: StaticContextState;
}

/** State that never changes across the entire execution of the shell. */
interface StaticContextState {
  signal: KillSignal;
  commands: Record<string, CommandHandler>;
  fds: StreamFds | undefined;
}

export class Context {
  stdin: CommandPipeReader;
  stdout: ShellPipeWriter;
  stderr: ShellPipeWriter;
  #env: Env;
  #shellVars: Record<string, string>;
  #static: StaticContextState;

  constructor(opts: ContextOptions) {
    this.stdin = opts.stdin;
    this.stdout = opts.stdout;
    this.stderr = opts.stderr;
    this.#env = opts.env;
    this.#shellVars = opts.shellVars;
    this.#static = opts.static;
  }

  get signal() {
    return this.#static.signal;
  }

  applyChanges(changes: EnvChange[] | undefined) {
    if (changes == null) {
      return;
    }
    for (const change of changes) {
      switch (change.kind) {
        case "cd":
          this.#env.setCwd(change.dir);
          break;
        case "envvar":
          this.setEnvVar(change.name, change.value);
          break;
        case "shellvar":
          this.setShellVar(change.name, change.value);
          break;
        case "unsetvar":
          this.setShellVar(change.name, undefined);
          this.setEnvVar(change.name, undefined);
          break;
        default: {
          const _assertNever: never = change;
          throw new Error(`Not implemented env change: ${change}`);
        }
      }
    }
  }

  setEnvVar(key: string, value: string | undefined) {
    if (Deno.build.os === "windows") {
      key = key.toUpperCase();
    }
    if (key === "PWD") {
      if (value != null && path.isAbsolute(value)) {
        this.#env.setCwd(path.resolve(value));
      }
    } else {
      delete this.#shellVars[key];
      this.#env.setEnvVar(key, value);
    }
  }

  setShellVar(key: string, value: string | undefined) {
    if (Deno.build.os === "windows") {
      key = key.toUpperCase();
    }
    if (this.#env.getEnvVar(key) != null || key === "PWD") {
      this.setEnvVar(key, value);
    } else if (value == null) {
      delete this.#shellVars[key];
    } else {
      this.#shellVars[key] = value;
    }
  }

  getEnvVars() {
    return this.#env.getEnvVars();
  }

  getCwd() {
    return this.#env.getCwd();
  }

  getVar(key: string) {
    if (Deno.build.os === "windows") {
      key = key.toUpperCase();
    }
    if (key === "PWD") {
      return this.#env.getCwd();
    }
    return this.#env.getEnvVar(key) ?? this.#shellVars[key];
  }

  getCommand(command: string) {
    return this.#static.commands[command] ?? null;
  }

  getFdReader(fd: number) {
    return this.#static.fds?.getReader(fd);
  }

  getFdWriter(fd: number) {
    return this.#static.fds?.getWriter(fd);
  }

  asCommandContext(args: string[]): CommandContext {
    const context = this;
    return {
      get args() {
        return args;
      },
      get cwd() {
        return context.getCwd();
      },
      get env() {
        return context.getEnvVars();
      },
      get stdin() {
        return context.stdin;
      },
      get stdout() {
        return context.stdout;
      },
      get stderr() {
        return context.stderr;
      },
      get signal() {
        return context.signal;
      },
      error(codeOrText: number | string, maybeText?: string): Promise<ExecuteResult> | ExecuteResult {
        return context.error(codeOrText, maybeText);
      },
    };
  }

  error(text: string): Promise<ExecuteResult> | ExecuteResult;
  error(code: number, text: string): Promise<ExecuteResult> | ExecuteResult;
  error(codeOrText: number | string, maybeText: string | undefined): Promise<ExecuteResult> | ExecuteResult;
  error(codeOrText: number | string, maybeText?: string): Promise<ExecuteResult> | ExecuteResult {
    let code: number;
    let text: string;
    if (typeof codeOrText === "number") {
      code = codeOrText;
      text = maybeText!;
    } else {
      code = 1;
      text = codeOrText;
    }
    const maybePromise = this.stderr.writeLine(text);
    if (maybePromise instanceof Promise) {
      return maybePromise.then(() => ({ code }));
    } else {
      return { code };
    }
  }

  withInner(opts: Partial<Pick<ContextOptions, "stdout" | "stderr" | "stdin">>) {
    return new Context({
      stdin: opts.stdin ?? this.stdin,
      stdout: opts.stdout ?? this.stdout,
      stderr: opts.stderr ?? this.stderr,
      env: this.#env.clone(),
      shellVars: { ...this.#shellVars },
      static: this.#static,
    });
  }

  clone() {
    return new Context({
      stdin: this.stdin,
      stdout: this.stdout,
      stderr: this.stderr,
      env: this.#env.clone(),
      shellVars: { ...this.#shellVars },
      static: this.#static,
    });
  }
}

export function parseCommand(command: string) {
  return wasmInstance.parse(command) as SequentialList;
}

export interface SpawnOpts {
  stdin: CommandPipeReader;
  stdout: ShellPipeWriter;
  stderr: ShellPipeWriter;
  env: Record<string, string>;
  commands: Record<string, CommandHandler>;
  cwd: string;
  exportEnv: boolean;
  signal: KillSignal;
  fds: StreamFds | undefined;
}

export async function spawn(list: SequentialList, opts: SpawnOpts) {
  const env = opts.exportEnv ? new RealEnv() : new ShellEnv();
  initializeEnv(env, opts);
  const context = new Context({
    env,
    stdin: opts.stdin,
    stdout: opts.stdout,
    stderr: opts.stderr,
    shellVars: {},
    static: {
      commands: opts.commands,
      fds: opts.fds,
      signal: opts.signal,
    },
  });
  const result = await executeSequentialList(list, context);
  return result.code;
}

async function executeSequentialList(list: SequentialList, context: Context): Promise<ExecuteResult> {
  let finalExitCode = 0;
  const finalChanges = [];
  for (const item of list.items) {
    if (item.isAsync) {
      throw new Error("Async commands are not supported. Run a command concurrently in the JS code instead.");
    }
    const result = await executeSequence(item.sequence, context);
    switch (result.kind) {
      case undefined:
        if (result.changes) {
          context.applyChanges(result.changes);
          finalChanges.push(...result.changes);
        }
        finalExitCode = result.code;
        break;
      case "exit":
        return result;
      default: {
        const _assertNever: never = result;
      }
    }
  }
  return {
    code: finalExitCode,
    changes: finalChanges,
  };
}

function executeSequence(sequence: Sequence, context: Context): Promise<ExecuteResult> {
  if (context.signal.aborted) {
    return Promise.resolve(getAbortedResult());
  }
  switch (sequence.kind) {
    case "pipeline":
      return executePipeline(sequence, context);
    case "booleanList":
      return executeBooleanList(sequence, context);
    case "shellVar":
      return executeShellVar(sequence, context);
    default: {
      const _assertNever: never = sequence;
      throw new Error(`Not implemented: ${sequence}`);
    }
  }
}

function executePipeline(pipeline: Pipeline, context: Context): Promise<ExecuteResult> {
  if (pipeline.negated) {
    throw new Error("Negated pipelines are not implemented.");
  }
  return executePipelineInner(pipeline.inner, context);
}

async function executeBooleanList(list: BooleanList, context: Context): Promise<ExecuteResult> {
  const changes = [];
  // handle first result
  const firstResult = await executeSequence(
    list.current,
    context.clone(),
  );
  let exitCode = 0;
  switch (firstResult.kind) {
    case "exit":
      return firstResult;
    case undefined:
      if (firstResult.changes) {
        context.applyChanges(firstResult.changes);
        changes.push(...firstResult.changes);
      }
      exitCode = firstResult.code;
      break;
    default: {
      const _assertNever: never = firstResult;
      throw new Error("Not handled.");
    }
  }

  const next = findNextSequence(list, exitCode);
  if (next == null) {
    return {
      code: exitCode,
      changes,
    };
  } else {
    const nextResult = await executeSequence(
      next,
      context.clone(),
    );
    switch (nextResult.kind) {
      case "exit":
        return nextResult;
      case undefined:
        if (nextResult.changes) {
          changes.push(...nextResult.changes);
        }
        return {
          code: nextResult.code,
          changes,
        };
      default: {
        const _assertNever: never = nextResult;
        throw new Error("Not Implemented");
      }
    }
  }

  function findNextSequence(current: BooleanList, exitCode: number) {
    if (opMovesNextForExitCode(current.op, exitCode)) {
      return current.next;
    } else {
      let next = current.next;
      while (next.kind === "booleanList") {
        if (opMovesNextForExitCode(next.op, exitCode)) {
          return next.next;
        } else {
          next = next.next;
        }
      }
      return undefined;
    }
  }

  function opMovesNextForExitCode(op: BooleanListOperator, exitCode: number) {
    switch (op) {
      case "or":
        return exitCode !== 0;
      case "and":
        return exitCode === 0;
    }
  }
}

async function executeShellVar(sequence: ShellVar, context: Context): Promise<ExecuteResult> {
  const value = await evaluateWord(sequence.value, context);
  return {
    code: 0,
    changes: [{
      kind: "shellvar",
      name: sequence.name,
      value,
    }],
  };
}

function executePipelineInner(inner: PipelineInner, context: Context): Promise<ExecuteResult> {
  switch (inner.kind) {
    case "command":
      return executeCommand(inner, context);
    case "pipeSequence":
      return executePipeSequence(inner, context);
    default: {
      const _assertNever: never = inner;
      throw new Error(`Not implemented: ${(inner as PipelineInner).kind}`);
    }
  }
}

async function executeCommand(command: Command, context: Context): Promise<ExecuteResult> {
  if (command.redirect != null) {
    const redirectResult = await resolveRedirectPipe(command.redirect, context);
    let redirectPipe: Reader | PipeWriter;
    if (redirectResult.kind === "input") {
      const { pipe } = redirectResult;
      context = context.withInner({
        stdin: pipe,
      });
      redirectPipe = pipe;
    } else if (redirectResult.kind === "output") {
      const { pipe, toFd } = redirectResult;
      const writer = new ShellPipeWriter("piped", pipe);
      redirectPipe = pipe;
      if (toFd === 1) {
        context = context.withInner({
          stdout: writer,
        });
      } else if (toFd === 2) {
        context = context.withInner({
          stderr: writer,
        });
      } else {
        const _assertNever: never = toFd;
        throw new Error(`Not handled fd: ${toFd}`);
      }
    } else {
      return redirectResult;
    }
    const result = await executeCommandInner(command.inner, context);
    try {
      if (isAsyncDisposable(redirectPipe)) {
        await redirectPipe[Symbol.asyncDispose]();
      } else if (isDisposable(redirectPipe)) {
        redirectPipe[Symbol.dispose]();
      }
    } catch (err) {
      if (result.code === 0) {
        return context.error(`failed disposing redirected pipe. ${errorToString(err)}`);
      }
    }
    return result;
  } else {
    return executeCommandInner(command.inner, context);
  }
}

type ResolvedRedirectPipe = ResolvedRedirectPipeInput | ResolvedRedirectPipeOutput;
interface ResolvedRedirectPipeInput {
  kind: "input";
  pipe: Reader;
}
interface ResolvedRedirectPipeOutput {
  kind: "output";
  pipe: PipeWriter;
  toFd: 1 | 2;
}

async function resolveRedirectPipe(
  redirect: Redirect,
  context: Context,
): Promise<ResolvedRedirectPipe | ExecuteResult> {
  function handleFileOpenError(outputPath: string, err: any) {
    return context.error(`failed opening file for redirect (${outputPath}). ${errorToString(err)}`);
  }

  const toFd = resolveRedirectToFd(redirect, context);
  if (typeof toFd !== "number") {
    return toFd;
  }
  const { ioFile } = redirect;
  if (ioFile.kind === "fd") {
    switch (redirect.op.kind) {
      case "input": {
        if (ioFile.value === 0) {
          return {
            kind: "input",
            pipe: getStdinReader(context.stdin),
          };
        } else if (ioFile.value === 1 || ioFile.value === 2) {
          return context.error(`redirecting stdout or stderr to a command input is not supported`);
        } else {
          const pipe = context.getFdReader(ioFile.value);
          if (pipe == null) {
            return context.error(`could not find fd reader: ${ioFile.value}`);
          } else {
            return {
              kind: "input",
              pipe,
            };
          }
        }
      }
      case "output": {
        if (ioFile.value === 0) {
          return context.error(`redirecting output to stdin is not supported`);
        } else if (ioFile.value === 1) {
          return {
            kind: "output",
            pipe: context.stdout.inner,
            toFd,
          };
        } else if (ioFile.value === 2) {
          return {
            kind: "output",
            pipe: context.stderr.inner,
            toFd,
          };
        } else {
          const pipe = context.getFdWriter(ioFile.value);
          if (pipe == null) {
            return context.error(`could not find fd: ${ioFile.value}`);
          } else {
            return {
              kind: "output",
              pipe,
              toFd,
            };
          }
        }
      }
      default: {
        const _assertNever: never = redirect.op;
        throw new Error("not implemented redirect op.");
      }
    }
  } else if (ioFile.kind === "word") {
    const words = await evaluateWordParts(ioFile.value, context);
    // edge case that's not supported
    if (words.length === 0) {
      return context.error("redirect path must be 1 argument, but found 0");
    } else if (words.length > 1) {
      return context.error(
        `redirect path must be 1 argument, but found ${words.length} (${words.join(" ")}). ` +
          `Did you mean to quote it (ex. "${words.join(" ")}")?`,
      );
    }

    switch (redirect.op.kind) {
      case "input": {
        const outputPath = path.isAbsolute(words[0]) ? words[0] : path.join(context.getCwd(), words[0]);
        try {
          const file = await Deno.open(outputPath, {
            read: true,
          });
          return {
            kind: "input",
            pipe: file,
          };
        } catch (err) {
          return handleFileOpenError(outputPath, err);
        }
      }
      case "output": {
        if (words[0] === "/dev/null") {
          return {
            kind: "output",
            pipe: new NullPipeWriter(),
            toFd: toFd,
          };
        }
        const outputPath = path.isAbsolute(words[0]) ? words[0] : path.join(context.getCwd(), words[0]);
        try {
          const file = await Deno.open(outputPath, {
            write: true,
            create: true,
            append: redirect.op.value === "append",
            truncate: redirect.op.value !== "append",
          });
          return {
            kind: "output",
            pipe: file,
            toFd: toFd,
          };
        } catch (err) {
          return handleFileOpenError(outputPath, err);
        }
      }
      default: {
        const _assertNever: never = redirect.op;
        throw new Error("not implemented redirect op.");
      }
    }
  } else {
    const _assertNever: never = ioFile;
    throw new Error("not implemented redirect io file.");
  }
}

function getStdinReader(stdin: CommandPipeReader): Reader {
  if (stdin === "inherit") {
    return Deno.stdin;
  } else if (stdin === "null") {
    return new NullPipeReader();
  } else {
    return stdin;
  }
}

function resolveRedirectToFd(redirect: Redirect, context: Context): ExecuteResult | Promise<ExecuteResult> | 1 | 2 {
  const maybeFd = redirect.maybeFd;
  if (maybeFd == null) {
    return 1; // stdout
  }
  if (maybeFd.kind === "stdoutStderr") {
    return context.error("redirecting to both stdout and stderr is not implemented");
  }
  if (maybeFd.fd !== 1 && maybeFd.fd !== 2) {
    return context.error(`only redirecting to stdout (1) and stderr (2) is supported`);
  } else {
    return maybeFd.fd;
  }
}

function executeCommandInner(command: CommandInner, context: Context): Promise<ExecuteResult> {
  switch (command.kind) {
    case "simple":
      return executeSimpleCommand(command, context);
    case "subshell":
      return executeSubshell(command, context);
    default: {
      const _assertNever: never = command;
      throw new Error(`Not implemented: ${(command as CommandInner).kind}`);
    }
  }
}

async function executeSimpleCommand(command: SimpleCommand, parentContext: Context) {
  const context = parentContext.clone();
  for (const envVar of command.envVars) {
    context.setEnvVar(envVar.name, await evaluateWord(envVar.value, context));
  }
  const commandArgs = await evaluateArgs(command.args, context);
  return await executeCommandArgs(commandArgs, context);
}

function checkMapCwdNotExistsError(cwd: string, err: unknown) {
  if ((err as any).code === "ENOENT" && !fs.existsSync(cwd)) {
    throw new Error(`Failed to launch command because the cwd does not exist (${cwd}).`, {
      cause: err,
    });
  } else {
    throw err;
  }
}

function executeCommandArgs(commandArgs: string[], context: Context): Promise<ExecuteResult> {
  // look for a registered command first
  const commandName = commandArgs.shift()!;
  const command = context.getCommand(commandName);
  if (command != null) {
    return Promise.resolve(command(context.asCommandContext(commandArgs)));
  }

  // fall back to trying to resolve the command on the fs
  const unresolvedCommand: UnresolvedCommand = {
    name: commandName,
    baseDir: context.getCwd(),
  };
  return executeUnresolvedCommand(unresolvedCommand, commandArgs, context);
}

async function executeUnresolvedCommand(
  unresolvedCommand: UnresolvedCommand,
  commandArgs: string[],
  context: Context,
): Promise<ExecuteResult> {
  const resolvedCommand = await resolveCommand(unresolvedCommand, context);
  if (resolvedCommand.kind === "shebang") {
    return executeUnresolvedCommand(resolvedCommand.command, [...resolvedCommand.args, ...commandArgs], context);
  }
  const _assertIsPath: "path" = resolvedCommand.kind;
  return executeCommandAtPath(resolvedCommand.path, commandArgs, context);
}

async function executeCommandAtPath(
  commandPath: string,
  commandArgs: string[],
  context: Context,
): Promise<ExecuteResult> {
  const pipeStringVals = {
    stdin: getStdioStringValue(context.stdin),
    stdout: getStdioStringValue(context.stdout.kind),
    stderr: getStdioStringValue(context.stderr.kind),
  };
  let p: SpawnedChildProcess;
  const cwd = context.getCwd();
  try {
    p = spawnCommand(commandPath, {
      args: commandArgs,
      cwd,
      env: context.getEnvVars(),
      clearEnv: true,
      ...pipeStringVals,
    });
  } catch (err) {
    // Deno throws this sync, Node.js throws it async
    throw checkMapCwdNotExistsError(cwd, err);
  }
  const listener = (signal: Deno.Signal) => p.kill(signal);
  context.signal.addListener(listener);
  const completeController = new AbortController();
  const completeSignal = completeController.signal;
  let stdinError: unknown | undefined;
  const stdinPromise = writeStdin(context.stdin, p, completeSignal)
    .catch(async (err) => {
      // don't surface anything because it's already been aborted
      if (completeSignal.aborted) {
        return;
      }

      const maybePromise = context.stderr.writeLine(`stdin pipe broken. ${errorToString(err)}`);
      if (maybePromise != null) {
        await maybePromise;
      }
      stdinError = err;
      // kill the sub process
      try {
        p.kill("SIGKILL");
      } catch (err) {
        if (!(err instanceof Deno.errors.PermissionDenied || err instanceof Deno.errors.NotFound)) {
          throw err;
        }
      }
    });
  try {
    // don't abort stdout and stderr reads... ensure all of stdout/stderr is
    // read in case the process exits before this finishes
    const readStdoutTask = pipeStringVals.stdout === "piped"
      ? readStdOutOrErr(p.stdout(), context.stdout)
      : Promise.resolve();
    const readStderrTask = pipeStringVals.stderr === "piped"
      ? readStdOutOrErr(p.stderr(), context.stderr)
      : Promise.resolve();
    const [exitCode] = await Promise.all([
      p.waitExitCode()
        // for node.js, which throws this async
        .catch((err) => Promise.reject(checkMapCwdNotExistsError(cwd, err))),
      readStdoutTask,
      readStderrTask,
    ]);
    if (stdinError != null) {
      return {
        code: 1,
        kind: "exit",
      };
    } else {
      return { code: exitCode };
    }
  } finally {
    completeController.abort();
    context.signal.removeListener(listener);

    // ensure this is done before exiting... it will never throw
    await stdinPromise;
  }

  async function writeStdin(stdin: CommandPipeReader, p: SpawnedChildProcess, signal: AbortSignal) {
    if (typeof stdin === "string") {
      return;
    }
    const processStdin = p.stdin();
    await pipeReaderToWritable(stdin, processStdin, signal);
    try {
      await processStdin.close();
    } catch {
      // ignore
    }
  }

  async function readStdOutOrErr(readable: ReadableStream<Uint8Array>, writer: ShellPipeWriter) {
    if (typeof writer === "string") {
      return;
    }
    // don't abort... ensure all of stdout/stderr is read in case the process
    // exits before this finishes
    await pipeReadableToWriterSync(readable, writer, neverAbortedSignal);
  }

  function getStdioStringValue(value: ShellPipeReaderKind | ShellPipeWriterKind) {
    if (value === "inheritPiped") {
      return "piped";
    } else if (value === "inherit" || value === "null" || value === "piped") {
      return value;
    } else {
      return "piped";
    }
  }
}

async function executeSubshell(subshell: Subshell, context: Context): Promise<ExecuteResult> {
  const result = await executeSequentialList(subshell, context);
  // sub shells do not change the environment or cause an exit
  return { code: result.code };
}

async function pipeReaderToWritable(reader: Reader, writable: WritableStream<Uint8Array>, signal: AbortSignal) {
  const abortedPromise = new Promise<void>((resolve) => {
    signal.addEventListener("abort", listener);
    function listener() {
      signal.removeEventListener("abort", listener);
      resolve();
    }
  });
  const writer = writable.getWriter();
  try {
    while (!signal.aborted) {
      const buffer = new Uint8Array(1024);
      const length = await Promise.race([abortedPromise, reader.read(buffer)]);
      if (length === 0 || length == null) {
        break;
      }
      await writer.write(buffer.subarray(0, length));
    }
  } finally {
    await writer.close();
  }
}

async function pipeReaderToWriterSync(
  reader: Reader,
  writer: ShellPipeWriter,
  signal: AbortSignal | KillSignal,
) {
  const buffer = new Uint8Array(1024);
  while (!signal.aborted) {
    const bytesRead = await reader.read(buffer);
    if (bytesRead == null || bytesRead === 0) {
      break;
    }
    const maybePromise = writer.writeAll(buffer.slice(0, bytesRead));
    if (maybePromise) {
      await maybePromise;
    }
  }
}

function pipeCommandPipeReaderToWriterSync(
  reader: CommandPipeReader,
  writer: ShellPipeWriter,
  signal: KillSignal,
) {
  switch (reader) {
    case "inherit":
      return pipeReadableToWriterSync(Deno.stdin.readable, writer, signal);
    case "null":
      return Promise.resolve();
    default: {
      return pipeReaderToWriterSync(reader, writer, signal);
    }
  }
}

type ResolvedCommand = ResolvedPathCommand | ResolvedShebangCommand;

interface ResolvedPathCommand {
  kind: "path";
  path: string;
}

interface ResolvedShebangCommand {
  kind: "shebang";
  command: UnresolvedCommand;
  args: string[];
}

interface UnresolvedCommand {
  name: string;
  baseDir: string;
}

async function resolveCommand(unresolvedCommand: UnresolvedCommand, context: Context): Promise<ResolvedCommand> {
  if (unresolvedCommand.name.includes("/")) {
    const commandPath = path.isAbsolute(unresolvedCommand.name)
      ? unresolvedCommand.name
      : path.resolve(unresolvedCommand.baseDir, unresolvedCommand.name);
    // only bother checking for a shebang when the path has a slash
    // in it because for global commands someone on Windows likely
    // won't have a script with a shebang in it on Windows
    const result = await getExecutableShebangFromPath(commandPath);
    if (result === false) {
      throw new Error(`Command not found: ${unresolvedCommand.name}`);
    } else if (result != null) {
      const args = await parseShebangArgs(result, context);
      const name = args.shift()!;
      args.push(commandPath);
      return {
        kind: "shebang",
        command: {
          name,
          baseDir: path.dirname(commandPath),
        },
        args,
      };
    } else {
      const _assertUndefined: undefined = result;
      return {
        kind: "path",
        path: commandPath,
      };
    }
  }

  // always use the current executable for "deno"
  if (unresolvedCommand.name.toUpperCase() === "DENO") {
    return {
      kind: "path",
      path: Deno.execPath(),
    };
  }

<<<<<<< HEAD
  const commandPath = await whichFromContext(commandName, context);
=======
  const realEnvironment = new DenoWhichRealEnvironment();
  const commandPath = await which(unresolvedCommand.name, {
    os: Deno.build.os,
    stat: realEnvironment.stat,
    env(key) {
      return context.getVar(key);
    },
  });
>>>>>>> 786faaf9
  if (commandPath == null) {
    throw new Error(`Command not found: ${unresolvedCommand.name}`);
  }
  return {
    kind: "path",
    path: commandPath,
  };
}

const realEnvironment = new DenoWhichRealEnvironment();

export async function whichFromContext(commandName: string, context: {
  getVar(key: string): string | undefined;
}) {
  return await which(commandName, {
    os: Deno.build.os,
    stat: realEnvironment.stat,
    env(key) {
      return context.getVar(key);
    },
  });
}

async function executePipeSequence(sequence: PipeSequence, context: Context): Promise<ExecuteResult> {
  const waitTasks: Promise<ExecuteResult>[] = [];
  let lastOutput = context.stdin;
  let nextInner: PipelineInner | undefined = sequence;
  while (nextInner != null) {
    let innerCommand: Command;
    switch (nextInner.kind) {
      case "pipeSequence":
        switch (nextInner.op) {
          case "stdout": {
            innerCommand = nextInner.current;
            break;
          }
          case "stdoutstderr": {
            return context.error(`piping to both stdout and stderr is not implemented (ex. |&)`);
          }
          default: {
            const _assertNever: never = nextInner.op;
            return context.error(`not implemented pipe sequence op: ${nextInner.op}`);
          }
        }
        nextInner = nextInner.next;
        break;
      case "command":
        innerCommand = nextInner;
        nextInner = undefined;
        break;
    }

    const buffer = new PipeSequencePipe();
    const newContext = context.withInner({
      stdout: new ShellPipeWriter("piped", buffer),
      stdin: lastOutput,
    });
    const commandPromise = executeCommand(innerCommand, newContext);
    waitTasks.push(commandPromise);
    commandPromise.finally(() => {
      buffer.close();
    });
    lastOutput = buffer;
  }
  waitTasks.push(
    pipeCommandPipeReaderToWriterSync(lastOutput, context.stdout, context.signal)
      .then(() => ({ code: 0 })),
  );
  const results = await Promise.all(waitTasks);
  // the second last result is the last command
  const secondLastResult = results[results.length - 2];
  return secondLastResult;
}

async function parseShebangArgs(info: ShebangInfo, context: Context): Promise<string[]> {
  function throwUnsupported(): never {
    throw new Error("Unsupported shebang. Please report this as a bug.");
  }

  if (!info.stringSplit) {
    return [info.command];
  }

  // todo: move shebang parsing into deno_task_shell and investigate actual shebang parsing behaviour
  const command = parseCommand(info.command);
  if (command.items.length !== 1) {
    throwUnsupported();
  }
  const item = command.items[0];
  if (item.sequence.kind !== "pipeline" || item.isAsync) {
    throwUnsupported();
  }
  const sequence = item.sequence;
  if (sequence.negated) {
    throwUnsupported();
  }
  if (sequence.inner.kind !== "command" || sequence.inner.redirect != null) {
    throwUnsupported();
  }
  const innerCommand = sequence.inner.inner;
  if (innerCommand.kind !== "simple") {
    throwUnsupported();
  }
  if (innerCommand.envVars.length > 0) {
    throwUnsupported();
  }
  return await evaluateArgs(innerCommand.args, context);
}

async function evaluateArgs(args: Word[], context: Context) {
  const result = [];
  for (const arg of args) {
    result.push(...await evaluateWordParts(arg, context));
  }
  return result;
}

async function evaluateWord(word: Word, context: Context) {
  const result = await evaluateWordParts(word, context);
  return result.join(" ");
}

async function evaluateWordParts(wordParts: WordPart[], context: Context, quoted = false) {
  // not implemented mostly, and copying from deno_task_shell
  const result: string[] = [];
  let currentText = "";
  let hasQuoted = false;
  for (const stringPart of wordParts) {
    let evaluationResult: string | undefined = undefined;
    switch (stringPart.kind) {
      case "text":
        currentText += stringPart.value;
        break;
      case "variable":
        evaluationResult = context.getVar(stringPart.value); // value is name
        break;
      case "quoted": {
        const text = (await evaluateWordParts(stringPart.value, context, true)).join("");
        currentText += text;
        hasQuoted = true;
        continue;
      }
      case "command":
      default:
        throw new Error(`Not implemented: ${stringPart.kind}`);
    }

    if (evaluationResult != null) {
      if (quoted) {
        currentText += evaluationResult;
      } else {
        const parts = evaluationResult.split(" ")
          .map((t) => t.trim())
          .filter((t) => t.length > 0);
        if (parts.length > 0) {
          // append the first part to the current text
          currentText += parts[0];

          // store the current text
          result.push(currentText);

          // store all the rest of the parts
          result.push(...parts.slice(1));

          // use the last part as the current text so it maybe
          // gets appended to in the future
          currentText = result.pop()!;
        }
      }
    }
  }
  if (hasQuoted || currentText.length !== 0) {
    result.push(currentText);
  }
  return result;
}

function isDisposable(value: unknown): value is Disposable {
  return value != null && typeof (value as any)[Symbol.dispose] === "function";
}

function isAsyncDisposable(value: unknown): value is AsyncDisposable {
  return value != null && typeof (value as any)[Symbol.asyncDispose] === "function";
}<|MERGE_RESOLUTION|>--- conflicted
+++ resolved
@@ -1171,18 +1171,7 @@
     };
   }
 
-<<<<<<< HEAD
-  const commandPath = await whichFromContext(commandName, context);
-=======
-  const realEnvironment = new DenoWhichRealEnvironment();
-  const commandPath = await which(unresolvedCommand.name, {
-    os: Deno.build.os,
-    stat: realEnvironment.stat,
-    env(key) {
-      return context.getVar(key);
-    },
-  });
->>>>>>> 786faaf9
+  const commandPath = await whichFromContext(unresolvedCommand.name, context);
   if (commandPath == null) {
     throw new Error(`Command not found: ${unresolvedCommand.name}`);
   }
