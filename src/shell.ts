import { KillSignal } from "./command.ts";
import { CommandContext, CommandHandler, type CommandPipeReader } from "./command_handler.ts";
import { errorToString, getExecutableShebangFromPath, ShebangInfo } from "./common.ts";
import { DenoWhichRealEnvironment, fs, path, which } from "./deps.ts";
import { wasmInstance } from "./lib/mod.ts";
import {
  NullPipeReader,
  NullPipeWriter,
  pipeReadableToWriterSync,
  PipeSequencePipe,
  PipeWriter,
  Reader,
  ShellPipeReaderKind,
  ShellPipeWriter,
  ShellPipeWriterKind,
} from "./pipes.ts";
import { EnvChange, ExecuteResult, getAbortedResult } from "./result.ts";
import { SpawnedChildProcess } from "./runtimes/process.common.ts";
import { spawnCommand } from "./runtimes/process.deno.ts";

const neverAbortedSignal = new AbortController().signal;

export interface SequentialList {
  items: SequentialListItem[];
}

export interface SequentialListItem {
  isAsync: boolean;
  sequence: Sequence;
}

export type Sequence = ShellVar | Pipeline | BooleanList;

export interface ShellVar extends EnvVar {
  kind: "shellVar";
}

export interface EnvVar {
  name: string;
  value: Word;
}

export interface Pipeline {
  kind: "pipeline";
  negated: boolean;
  inner: PipelineInner;
}

export type PipelineInner = Command | PipeSequence;

export interface Command {
  kind: "command";
  inner: CommandInner;
  redirect: Redirect | undefined;
}

export type CommandInner = SimpleCommand | Subshell;

export interface SimpleCommand {
  kind: "simple";
  envVars: EnvVar[];
  args: Word[];
}

export type Word = WordPart[];

export type WordPart = Text | Variable | StringPartCommand | Quoted;

export interface Text {
  kind: "text";
  value: string;
}

export interface Variable {
  kind: "variable";
  value: string;
}

export interface StringPartCommand {
  kind: "command";
  value: SequentialList;
}

export interface Quoted {
  kind: "quoted";
  value: WordPart[];
}

export interface Subshell extends SequentialList {
  kind: "subshell";
}

export interface PipeSequence {
  kind: "pipeSequence";
  current: Command;
  op: PipeSequenceOp;
  next: PipelineInner;
}

export type PipeSequenceOp = "stdout" | "stdoutstderr";

export type RedirectFd = RedirectFdFd | RedirectFdStdoutStderr;

export interface RedirectFdFd {
  kind: "fd";
  fd: number;
}

export interface RedirectFdStdoutStderr {
  kind: "stdoutStderr";
}

export type RedirectOp = RedirectOpInput | RedirectOpOutput;
export interface RedirectOpInput {
  kind: "input";
  value: "redirect";
}
export interface RedirectOpOutput {
  kind: "output";
  value: "overwrite" | "append";
}

export interface Redirect {
  maybeFd: RedirectFd | undefined;
  op: RedirectOp;
  ioFile: IoFile;
}

export type IoFile = IoFileWord | IoFileFd;

export interface IoFileWord {
  kind: "word";
  value: Word;
}

export interface IoFileFd {
  kind: "fd";
  value: number;
}

export type BooleanListOperator = "and" | "or";

export interface BooleanList {
  kind: "booleanList";
  current: Sequence;
  op: BooleanListOperator;
  next: Sequence;
}

interface Env {
  setCwd(cwd: string): void;
  getCwd(): string;
  setEnvVar(key: string, value: string | undefined): void;
  getEnvVar(key: string): string | undefined;
  getEnvVars(): Record<string, string>;
  clone(): Env;
}

class RealEnv implements Env {
  setCwd(cwd: string) {
    Deno.chdir(cwd);
  }

  getCwd() {
    return Deno.cwd();
  }

  setEnvVar(key: string, value: string | undefined) {
    if (value == null) {
      Deno.env.delete(key);
    } else {
      Deno.env.set(key, value);
    }
  }

  getEnvVar(key: string) {
    return Deno.env.get(key);
  }

  getEnvVars() {
    return Deno.env.toObject();
  }

  clone(): Env {
    return cloneEnv(this);
  }
}

interface ShellEnvOpts {
  cwd: string;
  env: {
    [key: string]: string;
  };
}

class ShellEnv implements Env {
  #cwd: string | undefined;
  #envVars: Record<string, string> = {};

  setCwd(cwd: string) {
    this.#cwd = cwd;
  }

  getCwd(): string {
    if (this.#cwd == null) {
      throw new Error("The cwd must be initialized.");
    }
    return this.#cwd;
  }

  setEnvVar(key: string, value: string | undefined) {
    if (Deno.build.os === "windows") {
      key = key.toUpperCase();
    }
    if (value == null) {
      delete this.#envVars[key];
    } else {
      this.#envVars[key] = value;
    }
  }

  getEnvVar(key: string) {
    if (Deno.build.os === "windows") {
      key = key.toUpperCase();
    }
    return this.#envVars[key];
  }

  getEnvVars() {
    return { ...this.#envVars };
  }

  clone() {
    return cloneEnv(this);
  }
}

function initializeEnv(env: Env, opts: ShellEnvOpts) {
  env.setCwd(opts.cwd);
  for (const [key, value] of Object.entries(opts.env)) {
    env.setEnvVar(key, value);
  }
}

function cloneEnv(env: Env) {
  const result = new ShellEnv();
  initializeEnv(result, {
    cwd: env.getCwd(),
    env: env.getEnvVars(),
  });
  return result;
}

export class StreamFds {
  #readers = new Map<number, () => Reader>();
  #writers = new Map<number, () => PipeWriter>();

  insertReader(fd: number, stream: () => Reader) {
    this.#readers.set(fd, stream);
  }

  insertWriter(fd: number, stream: () => PipeWriter) {
    this.#writers.set(fd, stream);
  }

  getReader(fd: number): Reader | undefined {
    return this.#readers.get(fd)?.();
  }

  getWriter(fd: number): PipeWriter | undefined {
    return this.#writers.get(fd)?.();
  }
}

interface ContextOptions {
  stdin: CommandPipeReader;
  stdout: ShellPipeWriter;
  stderr: ShellPipeWriter;
  env: Env;
  shellVars: Record<string, string>;
  static: StaticContextState;
}

/** State that never changes across the entire execution of the shell. */
interface StaticContextState {
  signal: KillSignal;
  commands: Record<string, CommandHandler>;
  fds: StreamFds | undefined;
}

export class Context {
  stdin: CommandPipeReader;
  stdout: ShellPipeWriter;
  stderr: ShellPipeWriter;
  #env: Env;
  #shellVars: Record<string, string>;
  #static: StaticContextState;

  constructor(opts: ContextOptions) {
    this.stdin = opts.stdin;
    this.stdout = opts.stdout;
    this.stderr = opts.stderr;
    this.#env = opts.env;
    this.#shellVars = opts.shellVars;
    this.#static = opts.static;
  }

  get signal() {
    return this.#static.signal;
  }

  applyChanges(changes: EnvChange[] | undefined) {
    if (changes == null) {
      return;
    }
    for (const change of changes) {
      switch (change.kind) {
        case "cd":
          this.#env.setCwd(change.dir);
          break;
        case "envvar":
          this.setEnvVar(change.name, change.value);
          break;
        case "shellvar":
          this.setShellVar(change.name, change.value);
          break;
        case "unsetvar":
          this.setShellVar(change.name, undefined);
          this.setEnvVar(change.name, undefined);
          break;
        default: {
          const _assertNever: never = change;
          throw new Error(`Not implemented env change: ${change}`);
        }
      }
    }
  }

  setEnvVar(key: string, value: string | undefined) {
    if (Deno.build.os === "windows") {
      key = key.toUpperCase();
    }
    if (key === "PWD") {
      if (value != null && path.isAbsolute(value)) {
        this.#env.setCwd(path.resolve(value));
      }
    } else {
      delete this.#shellVars[key];
      this.#env.setEnvVar(key, value);
    }
  }

  setShellVar(key: string, value: string | undefined) {
    if (Deno.build.os === "windows") {
      key = key.toUpperCase();
    }
    if (this.#env.getEnvVar(key) != null || key === "PWD") {
      this.setEnvVar(key, value);
    } else if (value == null) {
      delete this.#shellVars[key];
    } else {
      this.#shellVars[key] = value;
    }
  }

  getEnvVars() {
    return this.#env.getEnvVars();
  }

  getCwd() {
    return this.#env.getCwd();
  }

  getVar(key: string) {
    if (Deno.build.os === "windows") {
      key = key.toUpperCase();
    }
    if (key === "PWD") {
      return this.#env.getCwd();
    }
    return this.#env.getEnvVar(key) ?? this.#shellVars[key];
  }

  getCommand(command: string) {
    return this.#static.commands[command] ?? null;
  }

  getFdReader(fd: number) {
    return this.#static.fds?.getReader(fd);
  }

  getFdWriter(fd: number) {
    return this.#static.fds?.getWriter(fd);
  }

  asCommandContext(args: string[]): CommandContext {
    const context = this;
    return {
      get args() {
        return args;
      },
      get cwd() {
        return context.getCwd();
      },
      get env() {
        return context.getEnvVars();
      },
      get stdin() {
        return context.stdin;
      },
      get stdout() {
        return context.stdout;
      },
      get stderr() {
        return context.stderr;
      },
      get signal() {
        return context.signal;
      },
      error(codeOrText: number | string, maybeText?: string): Promise<ExecuteResult> | ExecuteResult {
        return context.error(codeOrText, maybeText);
      },
    };
  }

  error(text: string): Promise<ExecuteResult> | ExecuteResult;
  error(code: number, text: string): Promise<ExecuteResult> | ExecuteResult;
  error(codeOrText: number | string, maybeText: string | undefined): Promise<ExecuteResult> | ExecuteResult;
  error(codeOrText: number | string, maybeText?: string): Promise<ExecuteResult> | ExecuteResult {
    let code: number;
    let text: string;
    if (typeof codeOrText === "number") {
      code = codeOrText;
      text = maybeText!;
    } else {
      code = 1;
      text = codeOrText;
    }
    const maybePromise = this.stderr.writeLine(text);
    if (maybePromise instanceof Promise) {
      return maybePromise.then(() => ({ code }));
    } else {
      return { code };
    }
  }

  withInner(opts: Partial<Pick<ContextOptions, "stdout" | "stderr" | "stdin">>) {
    return new Context({
      stdin: opts.stdin ?? this.stdin,
      stdout: opts.stdout ?? this.stdout,
      stderr: opts.stderr ?? this.stderr,
      env: this.#env.clone(),
      shellVars: { ...this.#shellVars },
      static: this.#static,
    });
  }

  clone() {
    return new Context({
      stdin: this.stdin,
      stdout: this.stdout,
      stderr: this.stderr,
      env: this.#env.clone(),
      shellVars: { ...this.#shellVars },
      static: this.#static,
    });
  }
}

export function parseCommand(command: string) {
  return wasmInstance.parse(command) as SequentialList;
}

export interface SpawnOpts {
  stdin: CommandPipeReader;
  stdout: ShellPipeWriter;
  stderr: ShellPipeWriter;
  env: Record<string, string>;
  commands: Record<string, CommandHandler>;
  cwd: string;
  exportEnv: boolean;
  signal: KillSignal;
  fds: StreamFds | undefined;
}

export async function spawn(list: SequentialList, opts: SpawnOpts) {
  const env = opts.exportEnv ? new RealEnv() : new ShellEnv();
  initializeEnv(env, opts);
  const context = new Context({
    env,
    stdin: opts.stdin,
    stdout: opts.stdout,
    stderr: opts.stderr,
    shellVars: {},
    static: {
      commands: opts.commands,
      fds: opts.fds,
      signal: opts.signal,
    },
  });
  const result = await executeSequentialList(list, context);
  return result.code;
}

async function executeSequentialList(list: SequentialList, context: Context): Promise<ExecuteResult> {
  let finalExitCode = 0;
  const finalChanges = [];
  for (const item of list.items) {
    if (item.isAsync) {
      throw new Error("Async commands are not supported. Run a command concurrently in the JS code instead.");
    }
    const result = await executeSequence(item.sequence, context);
    switch (result.kind) {
      case undefined:
        if (result.changes) {
          context.applyChanges(result.changes);
          finalChanges.push(...result.changes);
        }
        finalExitCode = result.code;
        break;
      case "exit":
        return result;
      default: {
        const _assertNever: never = result;
      }
    }
  }
  return {
    code: finalExitCode,
    changes: finalChanges,
  };
}

function executeSequence(sequence: Sequence, context: Context): Promise<ExecuteResult> {
  if (context.signal.aborted) {
    return Promise.resolve(getAbortedResult());
  }
  switch (sequence.kind) {
    case "pipeline":
      return executePipeline(sequence, context);
    case "booleanList":
      return executeBooleanList(sequence, context);
    case "shellVar":
      return executeShellVar(sequence, context);
    default: {
      const _assertNever: never = sequence;
      throw new Error(`Not implemented: ${sequence}`);
    }
  }
}

function executePipeline(pipeline: Pipeline, context: Context): Promise<ExecuteResult> {
  if (pipeline.negated) {
    throw new Error("Negated pipelines are not implemented.");
  }
  return executePipelineInner(pipeline.inner, context);
}

async function executeBooleanList(list: BooleanList, context: Context): Promise<ExecuteResult> {
  const changes = [];
  // handle first result
  const firstResult = await executeSequence(
    list.current,
    context.clone(),
  );
  let exitCode = 0;
  switch (firstResult.kind) {
    case "exit":
      return firstResult;
    case undefined:
      if (firstResult.changes) {
        context.applyChanges(firstResult.changes);
        changes.push(...firstResult.changes);
      }
      exitCode = firstResult.code;
      break;
    default: {
      const _assertNever: never = firstResult;
      throw new Error("Not handled.");
    }
  }

  const next = findNextSequence(list, exitCode);
  if (next == null) {
    return {
      code: exitCode,
      changes,
    };
  } else {
    const nextResult = await executeSequence(
      next,
      context.clone(),
    );
    switch (nextResult.kind) {
      case "exit":
        return nextResult;
      case undefined:
        if (nextResult.changes) {
          changes.push(...nextResult.changes);
        }
        return {
          code: nextResult.code,
          changes,
        };
      default: {
        const _assertNever: never = nextResult;
        throw new Error("Not Implemented");
      }
    }
  }

  function findNextSequence(current: BooleanList, exitCode: number) {
    if (opMovesNextForExitCode(current.op, exitCode)) {
      return current.next;
    } else {
      let next = current.next;
      while (next.kind === "booleanList") {
        if (opMovesNextForExitCode(next.op, exitCode)) {
          return next.next;
        } else {
          next = next.next;
        }
      }
      return undefined;
    }
  }

  function opMovesNextForExitCode(op: BooleanListOperator, exitCode: number) {
    switch (op) {
      case "or":
        return exitCode !== 0;
      case "and":
        return exitCode === 0;
    }
  }
}

async function executeShellVar(sequence: ShellVar, context: Context): Promise<ExecuteResult> {
  const value = await evaluateWord(sequence.value, context);
  return {
    code: 0,
    changes: [{
      kind: "shellvar",
      name: sequence.name,
      value,
    }],
  };
}

function executePipelineInner(inner: PipelineInner, context: Context): Promise<ExecuteResult> {
  switch (inner.kind) {
    case "command":
      return executeCommand(inner, context);
    case "pipeSequence":
      return executePipeSequence(inner, context);
    default: {
      const _assertNever: never = inner;
      throw new Error(`Not implemented: ${(inner as PipelineInner).kind}`);
    }
  }
}

async function executeCommand(command: Command, context: Context): Promise<ExecuteResult> {
  if (command.redirect != null) {
    const redirectResult = await resolveRedirectPipe(command.redirect, context);
    let redirectPipe: Reader | PipeWriter;
    if (redirectResult.kind === "input") {
      const { pipe } = redirectResult;
      context = context.withInner({
        stdin: pipe,
      });
      redirectPipe = pipe;
    } else if (redirectResult.kind === "output") {
      const { pipe, toFd } = redirectResult;
      const writer = new ShellPipeWriter("piped", pipe);
      redirectPipe = pipe;
      if (toFd === 1) {
        context = context.withInner({
          stdout: writer,
        });
      } else if (toFd === 2) {
        context = context.withInner({
          stderr: writer,
        });
      } else {
        const _assertNever: never = toFd;
        throw new Error(`Not handled fd: ${toFd}`);
      }
    } else {
      return redirectResult;
    }
    const result = await executeCommandInner(command.inner, context);
    try {
      if (isAsyncDisposable(redirectPipe)) {
        await redirectPipe[Symbol.asyncDispose]();
      } else if (isDisposable(redirectPipe)) {
        redirectPipe[Symbol.dispose]();
      }
    } catch (err) {
      if (result.code === 0) {
        return context.error(`failed disposing redirected pipe. ${errorToString(err)}`);
      }
    }
    return result;
  } else {
    return executeCommandInner(command.inner, context);
  }
}

type ResolvedRedirectPipe = ResolvedRedirectPipeInput | ResolvedRedirectPipeOutput;
interface ResolvedRedirectPipeInput {
  kind: "input";
  pipe: Reader;
}
interface ResolvedRedirectPipeOutput {
  kind: "output";
  pipe: PipeWriter;
  toFd: 1 | 2;
}

async function resolveRedirectPipe(
  redirect: Redirect,
  context: Context,
): Promise<ResolvedRedirectPipe | ExecuteResult> {
  function handleFileOpenError(outputPath: string, err: any) {
    return context.error(`failed opening file for redirect (${outputPath}). ${errorToString(err)}`);
  }

  const toFd = resolveRedirectToFd(redirect, context);
  if (typeof toFd !== "number") {
    return toFd;
  }
  const { ioFile } = redirect;
  if (ioFile.kind === "fd") {
    switch (redirect.op.kind) {
      case "input": {
        if (ioFile.value === 0) {
          return {
            kind: "input",
            pipe: getStdinReader(context.stdin),
          };
        } else if (ioFile.value === 1 || ioFile.value === 2) {
          return context.error(`redirecting stdout or stderr to a command input is not supported`);
        } else {
          const pipe = context.getFdReader(ioFile.value);
          if (pipe == null) {
            return context.error(`could not find fd reader: ${ioFile.value}`);
          } else {
            return {
              kind: "input",
              pipe,
            };
          }
        }
      }
      case "output": {
        if (ioFile.value === 0) {
          return context.error(`redirecting output to stdin is not supported`);
        } else if (ioFile.value === 1) {
          return {
            kind: "output",
            pipe: context.stdout.inner,
            toFd,
          };
        } else if (ioFile.value === 2) {
          return {
            kind: "output",
            pipe: context.stderr.inner,
            toFd,
          };
        } else {
          const pipe = context.getFdWriter(ioFile.value);
          if (pipe == null) {
            return context.error(`could not find fd: ${ioFile.value}`);
          } else {
            return {
              kind: "output",
              pipe,
              toFd,
            };
          }
        }
      }
      default: {
        const _assertNever: never = redirect.op;
        throw new Error("not implemented redirect op.");
      }
    }
  } else if (ioFile.kind === "word") {
    const words = await evaluateWordParts(ioFile.value, context);
    // edge case that's not supported
    if (words.length === 0) {
      return context.error("redirect path must be 1 argument, but found 0");
    } else if (words.length > 1) {
      return context.error(
        `redirect path must be 1 argument, but found ${words.length} (${words.join(" ")}). ` +
          `Did you mean to quote it (ex. "${words.join(" ")}")?`,
      );
    }

    switch (redirect.op.kind) {
      case "input": {
        const outputPath = path.isAbsolute(words[0]) ? words[0] : path.join(context.getCwd(), words[0]);
        try {
          const file = await Deno.open(outputPath, {
            read: true,
          });
          return {
            kind: "input",
            pipe: file,
          };
        } catch (err) {
          return handleFileOpenError(outputPath, err);
        }
      }
      case "output": {
        if (words[0] === "/dev/null") {
          return {
            kind: "output",
            pipe: new NullPipeWriter(),
            toFd: toFd,
          };
        }
        const outputPath = path.isAbsolute(words[0]) ? words[0] : path.join(context.getCwd(), words[0]);
        try {
          const file = await Deno.open(outputPath, {
            write: true,
            create: true,
            append: redirect.op.value === "append",
            truncate: redirect.op.value !== "append",
          });
          return {
            kind: "output",
            pipe: file,
            toFd: toFd,
          };
        } catch (err) {
          return handleFileOpenError(outputPath, err);
        }
      }
      default: {
        const _assertNever: never = redirect.op;
        throw new Error("not implemented redirect op.");
      }
    }
  } else {
    const _assertNever: never = ioFile;
    throw new Error("not implemented redirect io file.");
  }
}

function getStdinReader(stdin: CommandPipeReader): Reader {
  if (stdin === "inherit") {
    return Deno.stdin;
  } else if (stdin === "null") {
    return new NullPipeReader();
  } else {
    return stdin;
  }
}

function resolveRedirectToFd(redirect: Redirect, context: Context): ExecuteResult | Promise<ExecuteResult> | 1 | 2 {
  const maybeFd = redirect.maybeFd;
  if (maybeFd == null) {
    return 1; // stdout
  }
  if (maybeFd.kind === "stdoutStderr") {
    return context.error("redirecting to both stdout and stderr is not implemented");
  }
  if (maybeFd.fd !== 1 && maybeFd.fd !== 2) {
    return context.error(`only redirecting to stdout (1) and stderr (2) is supported`);
  } else {
    return maybeFd.fd;
  }
}

function executeCommandInner(command: CommandInner, context: Context): Promise<ExecuteResult> {
  switch (command.kind) {
    case "simple":
      return executeSimpleCommand(command, context);
    case "subshell":
      return executeSubshell(command, context);
    default: {
      const _assertNever: never = command;
      throw new Error(`Not implemented: ${(command as CommandInner).kind}`);
    }
  }
}

async function executeSimpleCommand(command: SimpleCommand, parentContext: Context) {
  const context = parentContext.clone();
  for (const envVar of command.envVars) {
    context.setEnvVar(envVar.name, await evaluateWord(envVar.value, context));
  }
  const commandArgs = await evaluateArgs(command.args, context);
  return await executeCommandArgs(commandArgs, context);
}

function checkMapCwdNotExistsError(cwd: string, err: unknown) {
  if ((err as any).code === "ENOENT" && !fs.existsSync(cwd)) {
    throw new Error(`Failed to launch command because the cwd does not exist (${cwd}).`, {
      cause: err,
    });
  } else {
    throw err;
  }
}

function executeCommandArgs(commandArgs: string[], context: Context): Promise<ExecuteResult> {
  // look for a registered command first
  const commandName = commandArgs.shift()!;
  const command = context.getCommand(commandName);
  if (command != null) {
    return Promise.resolve(command(context.asCommandContext(commandArgs)));
  }

  // fall back to trying to resolve the command on the fs
  const unresolvedCommand: UnresolvedCommand = {
    name: commandName,
    baseDir: context.getCwd(),
  };
  return executeUnresolvedCommand(unresolvedCommand, commandArgs, context);
}

async function executeUnresolvedCommand(
  unresolvedCommand: UnresolvedCommand,
  commandArgs: string[],
  context: Context,
): Promise<ExecuteResult> {
  const resolvedCommand = await resolveCommand(unresolvedCommand, context);
  if (resolvedCommand === false) {
    context.stderr.writeLine(`dax: ${unresolvedCommand.name}: command not found`);
    return { code: 127 };
  }
  if (resolvedCommand.kind === "shebang") {
    return executeUnresolvedCommand(resolvedCommand.command, [...resolvedCommand.args, ...commandArgs], context);
  }
  const _assertIsPath: "path" = resolvedCommand.kind;
  return executeCommandAtPath(resolvedCommand.path, commandArgs, context);
}

async function executeCommandAtPath(
  commandPath: string,
  commandArgs: string[],
  context: Context,
): Promise<ExecuteResult> {
  const pipeStringVals = {
    stdin: getStdioStringValue(context.stdin),
    stdout: getStdioStringValue(context.stdout.kind),
    stderr: getStdioStringValue(context.stderr.kind),
  };
  let p: SpawnedChildProcess;
  const cwd = context.getCwd();
  try {
    p = spawnCommand(commandPath, {
      args: commandArgs,
      cwd,
      env: context.getEnvVars(),
      clearEnv: true,
      ...pipeStringVals,
    });
  } catch (err) {
    // Deno throws this sync, Node.js throws it async
    throw checkMapCwdNotExistsError(cwd, err);
  }
  const listener = (signal: Deno.Signal) => p.kill(signal);
  context.signal.addListener(listener);
  const completeController = new AbortController();
  const completeSignal = completeController.signal;
  let stdinError: unknown | undefined;
  const stdinPromise = writeStdin(context.stdin, p, completeSignal)
    .catch(async (err) => {
      // don't surface anything because it's already been aborted
      if (completeSignal.aborted) {
        return;
      }

      const maybePromise = context.stderr.writeLine(`stdin pipe broken. ${errorToString(err)}`);
      if (maybePromise != null) {
        await maybePromise;
      }
      stdinError = err;
      // kill the sub process
      try {
        p.kill("SIGKILL");
      } catch (err) {
        if (!(err instanceof Deno.errors.PermissionDenied || err instanceof Deno.errors.NotFound)) {
          throw err;
        }
      }
    });
  try {
    // don't abort stdout and stderr reads... ensure all of stdout/stderr is
    // read in case the process exits before this finishes
    const readStdoutTask = pipeStringVals.stdout === "piped"
      ? readStdOutOrErr(p.stdout(), context.stdout)
      : Promise.resolve();
    const readStderrTask = pipeStringVals.stderr === "piped"
      ? readStdOutOrErr(p.stderr(), context.stderr)
      : Promise.resolve();
    const [exitCode] = await Promise.all([
      p.waitExitCode()
        // for node.js, which throws this async
        .catch((err) => Promise.reject(checkMapCwdNotExistsError(cwd, err))),
      readStdoutTask,
      readStderrTask,
    ]);
    if (stdinError != null) {
      return {
        code: 1,
        kind: "exit",
      };
    } else {
      return { code: exitCode };
    }
  } finally {
    completeController.abort();
    context.signal.removeListener(listener);

    // ensure this is done before exiting... it will never throw
    await stdinPromise;
  }

  async function writeStdin(stdin: CommandPipeReader, p: SpawnedChildProcess, signal: AbortSignal) {
    if (typeof stdin === "string") {
      return;
    }
    const processStdin = p.stdin();
    await pipeReaderToWritable(stdin, processStdin, signal);
    try {
      await processStdin.close();
    } catch {
      // ignore
    }
  }

  async function readStdOutOrErr(readable: ReadableStream<Uint8Array>, writer: ShellPipeWriter) {
    if (typeof writer === "string") {
      return;
    }
    // don't abort... ensure all of stdout/stderr is read in case the process
    // exits before this finishes
    await pipeReadableToWriterSync(readable, writer, neverAbortedSignal);
  }

  function getStdioStringValue(value: ShellPipeReaderKind | ShellPipeWriterKind) {
    if (value === "inheritPiped") {
      return "piped";
    } else if (value === "inherit" || value === "null" || value === "piped") {
      return value;
    } else {
      return "piped";
    }
  }
}

async function executeSubshell(subshell: Subshell, context: Context): Promise<ExecuteResult> {
  const result = await executeSequentialList(subshell, context);
  // sub shells do not change the environment or cause an exit
  return { code: result.code };
}

async function pipeReaderToWritable(reader: Reader, writable: WritableStream<Uint8Array>, signal: AbortSignal) {
  const abortedPromise = new Promise<void>((resolve) => {
    signal.addEventListener("abort", listener);
    function listener() {
      signal.removeEventListener("abort", listener);
      resolve();
    }
  });
  const writer = writable.getWriter();
  try {
    while (!signal.aborted) {
      const buffer = new Uint8Array(1024);
      const length = await Promise.race([abortedPromise, reader.read(buffer)]);
      if (length === 0 || length == null) {
        break;
      }
      await writer.write(buffer.subarray(0, length));
    }
  } finally {
    await writer.close();
  }
}

async function pipeReaderToWriterSync(
  reader: Reader,
  writer: ShellPipeWriter,
  signal: AbortSignal | KillSignal,
) {
  const buffer = new Uint8Array(1024);
  while (!signal.aborted) {
    const bytesRead = await reader.read(buffer);
    if (bytesRead == null || bytesRead === 0) {
      break;
    }
    const maybePromise = writer.writeAll(buffer.slice(0, bytesRead));
    if (maybePromise) {
      await maybePromise;
    }
  }
}

function pipeCommandPipeReaderToWriterSync(
  reader: CommandPipeReader,
  writer: ShellPipeWriter,
  signal: KillSignal,
) {
  switch (reader) {
    case "inherit":
      return pipeReadableToWriterSync(Deno.stdin.readable, writer, signal);
    case "null":
      return Promise.resolve();
    default: {
      return pipeReaderToWriterSync(reader, writer, signal);
    }
  }
}

type ResolvedCommand = ResolvedPathCommand | ResolvedShebangCommand | false;

interface ResolvedPathCommand {
  kind: "path";
  path: string;
}

interface ResolvedShebangCommand {
  kind: "shebang";
  command: UnresolvedCommand;
  args: string[];
}

interface UnresolvedCommand {
  name: string;
  baseDir: string;
}

async function resolveCommand(unresolvedCommand: UnresolvedCommand, context: Context): Promise<ResolvedCommand> {
  if (unresolvedCommand.name.includes("/")) {
    const commandPath = path.isAbsolute(unresolvedCommand.name)
      ? unresolvedCommand.name
      : path.resolve(unresolvedCommand.baseDir, unresolvedCommand.name);
    // only bother checking for a shebang when the path has a slash
    // in it because for global commands someone on Windows likely
    // won't have a script with a shebang in it on Windows
    const result = await getExecutableShebangFromPath(commandPath);
    if (result === false) {
      return false;
    } else if (result != null) {
      const args = await parseShebangArgs(result, context);
      const name = args.shift()!;
      args.push(commandPath);
      return {
        kind: "shebang",
        command: {
          name,
          baseDir: path.dirname(commandPath),
        },
        args,
      };
    } else {
      const _assertUndefined: undefined = result;
      return {
        kind: "path",
        path: commandPath,
      };
    }
  }

  const commandPath = await whichFromContext(unresolvedCommand.name, context);
  if (commandPath == null) {
    throw new Error(`Command not found: ${unresolvedCommand.name}`);
  }
  return {
    kind: "path",
    path: commandPath,
  };
}

const realEnvironment = new DenoWhichRealEnvironment();

export async function whichFromContext(commandName: string, context: {
  getVar(key: string): string | undefined;
}) {
  // always use the current executable for "deno"
  if (commandName.toUpperCase() === "DENO") {
    return Deno.execPath();
  }
  return await which(commandName, {
    os: Deno.build.os,
    stat: realEnvironment.stat,
    env(key) {
      return context.getVar(key);
    },
  });
<<<<<<< HEAD
=======
  if (commandPath == null) {
    return false;
  }
  return {
    kind: "path",
    path: commandPath,
  };
>>>>>>> 2d5a6baf
}

async function executePipeSequence(sequence: PipeSequence, context: Context): Promise<ExecuteResult> {
  const waitTasks: Promise<ExecuteResult>[] = [];
  let lastOutput = context.stdin;
  let nextInner: PipelineInner | undefined = sequence;
  while (nextInner != null) {
    let innerCommand: Command;
    switch (nextInner.kind) {
      case "pipeSequence":
        switch (nextInner.op) {
          case "stdout": {
            innerCommand = nextInner.current;
            break;
          }
          case "stdoutstderr": {
            return context.error(`piping to both stdout and stderr is not implemented (ex. |&)`);
          }
          default: {
            const _assertNever: never = nextInner.op;
            return context.error(`not implemented pipe sequence op: ${nextInner.op}`);
          }
        }
        nextInner = nextInner.next;
        break;
      case "command":
        innerCommand = nextInner;
        nextInner = undefined;
        break;
    }

    const buffer = new PipeSequencePipe();
    const newContext = context.withInner({
      stdout: new ShellPipeWriter("piped", buffer),
      stdin: lastOutput,
    });
    const commandPromise = executeCommand(innerCommand, newContext);
    waitTasks.push(commandPromise);
    commandPromise.finally(() => {
      buffer.close();
    });
    lastOutput = buffer;
  }
  waitTasks.push(
    pipeCommandPipeReaderToWriterSync(lastOutput, context.stdout, context.signal)
      .then(() => ({ code: 0 })),
  );
  const results = await Promise.all(waitTasks);
  // the second last result is the last command
  const secondLastResult = results[results.length - 2];
  return secondLastResult;
}

async function parseShebangArgs(info: ShebangInfo, context: Context): Promise<string[]> {
  function throwUnsupported(): never {
    throw new Error("Unsupported shebang. Please report this as a bug.");
  }

  if (!info.stringSplit) {
    return [info.command];
  }

  // todo: move shebang parsing into deno_task_shell and investigate actual shebang parsing behaviour
  const command = parseCommand(info.command);
  if (command.items.length !== 1) {
    throwUnsupported();
  }
  const item = command.items[0];
  if (item.sequence.kind !== "pipeline" || item.isAsync) {
    throwUnsupported();
  }
  const sequence = item.sequence;
  if (sequence.negated) {
    throwUnsupported();
  }
  if (sequence.inner.kind !== "command" || sequence.inner.redirect != null) {
    throwUnsupported();
  }
  const innerCommand = sequence.inner.inner;
  if (innerCommand.kind !== "simple") {
    throwUnsupported();
  }
  if (innerCommand.envVars.length > 0) {
    throwUnsupported();
  }
  return await evaluateArgs(innerCommand.args, context);
}

async function evaluateArgs(args: Word[], context: Context) {
  const result = [];
  for (const arg of args) {
    result.push(...await evaluateWordParts(arg, context));
  }
  return result;
}

async function evaluateWord(word: Word, context: Context) {
  const result = await evaluateWordParts(word, context);
  return result.join(" ");
}

async function evaluateWordParts(wordParts: WordPart[], context: Context, quoted = false) {
  // not implemented mostly, and copying from deno_task_shell
  const result: string[] = [];
  let currentText = "";
  let hasQuoted = false;
  for (const stringPart of wordParts) {
    let evaluationResult: string | undefined = undefined;
    switch (stringPart.kind) {
      case "text":
        currentText += stringPart.value;
        break;
      case "variable":
        evaluationResult = context.getVar(stringPart.value); // value is name
        break;
      case "quoted": {
        const text = (await evaluateWordParts(stringPart.value, context, true)).join("");
        currentText += text;
        hasQuoted = true;
        continue;
      }
      case "command":
      default:
        throw new Error(`Not implemented: ${stringPart.kind}`);
    }

    if (evaluationResult != null) {
      if (quoted) {
        currentText += evaluationResult;
      } else {
        const parts = evaluationResult.split(" ")
          .map((t) => t.trim())
          .filter((t) => t.length > 0);
        if (parts.length > 0) {
          // append the first part to the current text
          currentText += parts[0];

          // store the current text
          result.push(currentText);

          // store all the rest of the parts
          result.push(...parts.slice(1));

          // use the last part as the current text so it maybe
          // gets appended to in the future
          currentText = result.pop()!;
        }
      }
    }
  }
  if (hasQuoted || currentText.length !== 0) {
    result.push(currentText);
  }
  return result;
}

function isDisposable(value: unknown): value is Disposable {
  return value != null && typeof (value as any)[Symbol.dispose] === "function";
}

function isAsyncDisposable(value: unknown): value is AsyncDisposable {
  return value != null && typeof (value as any)[Symbol.asyncDispose] === "function";
}<|MERGE_RESOLUTION|>--- conflicted
+++ resolved
@@ -1169,7 +1169,7 @@
 
   const commandPath = await whichFromContext(unresolvedCommand.name, context);
   if (commandPath == null) {
-    throw new Error(`Command not found: ${unresolvedCommand.name}`);
+    return false;
   }
   return {
     kind: "path",
@@ -1193,16 +1193,6 @@
       return context.getVar(key);
     },
   });
-<<<<<<< HEAD
-=======
-  if (commandPath == null) {
-    return false;
-  }
-  return {
-    kind: "path",
-    path: commandPath,
-  };
->>>>>>> 2d5a6baf
 }
 
 async function executePipeSequence(sequence: PipeSequence, context: Context): Promise<ExecuteResult> {
